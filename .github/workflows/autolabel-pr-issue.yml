name: Sync Issue Metadata to PR

on:
  pull_request:  # Changed from pull_request_target for testing
    types: [opened, edited, synchronize, reopened]

permissions:
  pull-requests: write
  issues: write
  contents: read
  repository-projects: write

jobs:
  sync-pr-metadata:
    runs-on: ubuntu-latest

    steps:
      # Step 1: Checkout repository
      - name: Checkout
        uses: actions/checkout@v4

      # Step 2: Extract linked issues from PR
      - name: Extract linked issue(s) from PR
        id: extract-issues
        uses: actions/github-script@v7
        with:
          github-token: ${{ secrets.GITHUB_TOKEN }}
          script: |
            const prNumber = context.payload.pull_request.number;
            const prTitle = context.payload.pull_request.title || '';
            const prBody = context.payload.pull_request.body || '';
<<<<<<< HEAD

            // Regex patterns to find linked issues
=======
            
            // Regex patterns for issue references
>>>>>>> bfb7d6cd
            const patterns = [
              /(?:close[sd]?|fix(?:e[sd])?|resolve[sd]?)\s+#(\d+)/gi,
              /#(\d+)/g
            ];
            
            const issueNumbers = new Set();
            const text = prTitle + ' ' + prBody;
            
            for (const pattern of patterns) {
              for (const match of text.matchAll(pattern)) {
                issueNumbers.add(match[1]);
              }
            }
<<<<<<< HEAD

=======
            
            // Use core.setOutput instead of return
>>>>>>> bfb7d6cd
            core.setOutput('issues', JSON.stringify(Array.from(issueNumbers)));
            core.setOutput('pr', prNumber.toString());

      # Step 3: Sync issue metadata to PR safely
      - name: Sync Issue Metadata to PR
<<<<<<< HEAD
        if: steps.extract-issues.outputs.issues != '' && steps.extract-issues.outputs.issues != '[]'
=======
        if: steps.extract-issues.outputs.issues != '[]'
>>>>>>> bfb7d6cd
        uses: actions/github-script@v7
        env:
          ISSUES_JSON: ${{ steps.extract-issues.outputs.issues }}
          PR_NUMBER: ${{ steps.extract-issues.outputs.pr }}
        with:
          github-token: ${{ secrets.GITHUB_TOKEN }}
          script: |
<<<<<<< HEAD
            // Read inputs from environment variables to avoid YAML quoting issues
            const issuesOutput = process.env.ISSUES_JSON || '[]';
            const prNumber = parseInt(process.env.PR_NUMBER, 10);

            let issues = [];
            try {
              issues = JSON.parse(issuesOutput);
            } catch (e) {
              // Clean extra quotes/newlines
              const cleaned = issuesOutput.replace(/^\s*['"]?/, '').replace(/['"]?\s*$/, '');
              try {
                issues = JSON.parse(cleaned);
              } catch (err) {
                console.error('Failed to parse issues output:', err.message);
                console.error('Raw issues output:', JSON.stringify(issuesOutput));
                return;
              }
            }

            if (!Array.isArray(issues) || issues.length === 0) {
              console.log('No linked issues found');
              return;
            }

            for (const issueNumber of issues) {
=======
            const issueNumbers = JSON.parse('${{ steps.extract-issues.outputs.issues }}');
            const prNumber = parseInt('${{ steps.extract-issues.outputs.pr }}');
            
            if (issueNumbers.length === 0) {
              console.log("No linked issues found");
              return;
            }
            
            for (const issueNumber of issueNumbers) {
>>>>>>> bfb7d6cd
              try {
                // Fetch issue details
                const { data: issue } = await github.rest.issues.get({
                  owner: context.repo.owner,
                  repo: context.repo.repo,
                  issue_number: parseInt(issueNumber, 10)
                });
                
                console.log(`Syncing metadata from Issue #${issueNumber} to PR #${prNumber}`);
<<<<<<< HEAD

                // --- Sync Labels safely using addLabels ---
                const issueLabels = Array.isArray(issue.labels) ? issue.labels.map(l => l.name) : [];
                if (issueLabels.length > 0) {
                  await github.rest.issues.addLabels({
                    owner: context.repo.owner,
                    repo: context.repo.repo,
                    issue_number: prNumber,
                    labels: issueLabels
                  });
                  console.log(`Labels added from issue: ${issueLabels.join(', ')}`);
                }

=======
                
                // --- Sync Labels ---
                const issueLabels = issue.labels.map(l => l.name);
                const { data: pr } = await github.rest.pulls.get({
                  owner: context.repo.owner,
                  repo: context.repo.repo,
                  pull_number: prNumber
                });
                const currentPRLabels = pr.labels.map(l => l.name);
                const combinedLabels = Array.from(new Set([...currentPRLabels, ...issueLabels]));
                
                if (combinedLabels.length > 0) {
                  await github.rest.issues.setLabels({
                    owner: context.repo.owner,
                    repo: context.repo.repo,
                    issue_number: prNumber,
                    labels: combinedLabels
                  });
                  console.log(`Labels applied: ${combinedLabels.join(', ')}`);
                }
                
>>>>>>> bfb7d6cd
                // --- Sync Milestone ---
                if (issue.milestone) {
                  await github.rest.issues.update({
                    owner: context.repo.owner,
                    repo: context.repo.repo,
                    issue_number: prNumber,
                    milestone: issue.milestone.number
                  });
                  console.log(`Milestone synced: ${issue.milestone.title}`);
                }
<<<<<<< HEAD

                // --- Add comment on PR ---
=======
                
                // --- Add a comment on PR ---
>>>>>>> bfb7d6cd
                await github.rest.issues.createComment({
                  owner: context.repo.owner,
                  repo: context.repo.repo,
                  issue_number: prNumber,
                  body: `✅ Synchronized metadata from Issue #${issueNumber}:\n- Labels: ${issueLabels.length > 0 ? issueLabels.join(', ') : 'None'}\n- Milestone: ${issue.milestone ? issue.milestone.title : 'None'}`
                });
              } catch (error) {
                console.error(`Error syncing issue #${issueNumber} to PR #${prNumber}:`, error);
              }
            }<|MERGE_RESOLUTION|>--- conflicted
+++ resolved
@@ -29,13 +29,8 @@
             const prNumber = context.payload.pull_request.number;
             const prTitle = context.payload.pull_request.title || '';
             const prBody = context.payload.pull_request.body || '';
-<<<<<<< HEAD
 
             // Regex patterns to find linked issues
-=======
-            
-            // Regex patterns for issue references
->>>>>>> bfb7d6cd
             const patterns = [
               /(?:close[sd]?|fix(?:e[sd])?|resolve[sd]?)\s+#(\d+)/gi,
               /#(\d+)/g
@@ -49,22 +44,13 @@
                 issueNumbers.add(match[1]);
               }
             }
-<<<<<<< HEAD
 
-=======
-            
-            // Use core.setOutput instead of return
->>>>>>> bfb7d6cd
             core.setOutput('issues', JSON.stringify(Array.from(issueNumbers)));
             core.setOutput('pr', prNumber.toString());
 
       # Step 3: Sync issue metadata to PR safely
       - name: Sync Issue Metadata to PR
-<<<<<<< HEAD
         if: steps.extract-issues.outputs.issues != '' && steps.extract-issues.outputs.issues != '[]'
-=======
-        if: steps.extract-issues.outputs.issues != '[]'
->>>>>>> bfb7d6cd
         uses: actions/github-script@v7
         env:
           ISSUES_JSON: ${{ steps.extract-issues.outputs.issues }}
@@ -72,7 +58,6 @@
         with:
           github-token: ${{ secrets.GITHUB_TOKEN }}
           script: |
-<<<<<<< HEAD
             // Read inputs from environment variables to avoid YAML quoting issues
             const issuesOutput = process.env.ISSUES_JSON || '[]';
             const prNumber = parseInt(process.env.PR_NUMBER, 10);
@@ -98,17 +83,6 @@
             }
 
             for (const issueNumber of issues) {
-=======
-            const issueNumbers = JSON.parse('${{ steps.extract-issues.outputs.issues }}');
-            const prNumber = parseInt('${{ steps.extract-issues.outputs.pr }}');
-            
-            if (issueNumbers.length === 0) {
-              console.log("No linked issues found");
-              return;
-            }
-            
-            for (const issueNumber of issueNumbers) {
->>>>>>> bfb7d6cd
               try {
                 // Fetch issue details
                 const { data: issue } = await github.rest.issues.get({
@@ -118,7 +92,6 @@
                 });
                 
                 console.log(`Syncing metadata from Issue #${issueNumber} to PR #${prNumber}`);
-<<<<<<< HEAD
 
                 // --- Sync Labels safely using addLabels ---
                 const issueLabels = Array.isArray(issue.labels) ? issue.labels.map(l => l.name) : [];
@@ -132,29 +105,6 @@
                   console.log(`Labels added from issue: ${issueLabels.join(', ')}`);
                 }
 
-=======
-                
-                // --- Sync Labels ---
-                const issueLabels = issue.labels.map(l => l.name);
-                const { data: pr } = await github.rest.pulls.get({
-                  owner: context.repo.owner,
-                  repo: context.repo.repo,
-                  pull_number: prNumber
-                });
-                const currentPRLabels = pr.labels.map(l => l.name);
-                const combinedLabels = Array.from(new Set([...currentPRLabels, ...issueLabels]));
-                
-                if (combinedLabels.length > 0) {
-                  await github.rest.issues.setLabels({
-                    owner: context.repo.owner,
-                    repo: context.repo.repo,
-                    issue_number: prNumber,
-                    labels: combinedLabels
-                  });
-                  console.log(`Labels applied: ${combinedLabels.join(', ')}`);
-                }
-                
->>>>>>> bfb7d6cd
                 // --- Sync Milestone ---
                 if (issue.milestone) {
                   await github.rest.issues.update({
@@ -165,13 +115,8 @@
                   });
                   console.log(`Milestone synced: ${issue.milestone.title}`);
                 }
-<<<<<<< HEAD
 
                 // --- Add comment on PR ---
-=======
-                
-                // --- Add a comment on PR ---
->>>>>>> bfb7d6cd
                 await github.rest.issues.createComment({
                   owner: context.repo.owner,
                   repo: context.repo.repo,
