--- conflicted
+++ resolved
@@ -51,12 +51,7 @@
 
 ## 🙏 Thank You
 
-<<<<<<< HEAD
-Thank you for your interest in **recode hive**!  
-We're thrilled to have you here and can’t wait to **collaborate**, **learn**, and **grow** — together. 🌱
-=======
 Thanks for being part of **recode hive**!  
 We’re thrilled to **collaborate**, **learn**, and **grow** — together. 🌱
->>>>>>> ef72c63e
 
 > _Let’s make this community the best it can bee! 🐝_