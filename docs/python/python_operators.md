---
id: python-operators
title: Python Operators
sidebar_label: Python Operators #displays in sidebar
sidebar_position: 5
tags:
  [
    Python,
    Introduction of python,
    Python Syntax,
    Python Variables,
     Python Operators,

  ]

---


# Python Operators

In Python, **operators** are special symbols used to perform operations on variables and values. Python supports a wide variety of operators categorized based on their functionality.

<<<<<<< HEAD

=======
>>>>>>> 05994c7a
## Arithmetic Operators

Used to perform basic mathematical operations:

| Operator | Description       | Example   | Result |
|----------|-------------------|-----------|--------|
| `+`      | Addition           | `10 + 5`  | `15`   |
| `-`      | Subtraction        | `10 - 5`  | `5`    |
| `*`      | Multiplication     | `10 * 5`  | `50`   |
| `/`      | Division           | `10 / 5`  | `2.0`  |
| `//`     | Floor Division     | `10 // 3` | `3`    |
| `%`      | Modulus (remainder)| `10 % 3`  | `1`    |
| `**`     | Exponentiation     | `2 ** 3`  | `8`    |


## Comparison Operators

Used to compare two values and return a Boolean result (`True` or `False`).

| Operator | Description          | Example     | Result |
|----------|----------------------|-------------|--------|
| `==`     | Equal to             | `5 == 5`    | `True` |
| `!=`     | Not equal to         | `5 != 3`    | `True` |
| `>`      | Greater than         | `5 > 3`     | `True` |
| `<`      | Less than            | `5 < 3`     | `False`|
| `>=`     | Greater than or equal| `5 >= 5`    | `True` |
| `<=`     | Less than or equal   | `5 <= 3`    | `False`|


## Logical Operators

Used to combine conditional statements here.

| Operator | Description                       | Example              | Result |
|----------|-----------------------------------|----------------------|--------|
| `and`    | True if both operands are true    | `True and False`     | `False`|
| `or`     | True if at least one is true      | `True or False`      | `True` |
| `not`    | Reverses the result               | `not True`           | `False`|


## Assignment Operators

Used to assign values to variables.

| Operator | Example  | Same as        |
|----------|----------|----------------|
| `=`      | `x = 5`  | Assign 5 to x  |
| `+=`     | `x += 3` | `x = x + 3`    |
| `-=`     | `x -= 2` | `x = x - 2`    |
| `*=`     | `x *= 4` | `x = x * 4`    |
| `/=`     | `x /= 2` | `x = x / 2`    |
| `//=`    | `x //= 2`| `x = x // 2`   |
| `%=`     | `x %= 2` | `x = x % 2`    |
| `**=`    | `x **= 2`| `x = x ** 2`   |


## Bitwise Operators

Used to perform bit-level operations.

| Operator | Description | Example   | Result |
|----------|-------------|-----------|--------|
| `&`      | AND         | `5 & 3`   | `1`    |
| `|`      | OR          | `5 | 3`   | `7`    |
| `^`      | XOR         | `5 ^ 3`   | `6`    |
| `~`      | NOT         | `~5`      | `-6`   |
| `<<`     | Left Shift  | `5 << 1`  | `10`   |
| `>>`     | Right Shift | `5 >> 1`  | `2`    |


## Membership Operators

Used to test if a sequence contains a value.

| Operator   | Description                  | Example              | Result |
|------------|------------------------------|----------------------|--------|
| `in`       | Value exists in the sequence | `"a" in "apple"`     | `True` |
| `not in`   | Value not in sequence        | `"z" not in "apple"` | `True` |


## Identity Operators

Used to compare the memory location of two objects.

| Operator   | Description                         | Example     | Result |
|------------|-------------------------------------|-------------|--------|
| `is`       | Returns `True` if same object       | `x is y`    | `True` |
| `is not`   | Returns `True` if not same object   | `x is not y`| `True` |



## Use Cases of Python Operators

---

### 1. **Arithmetic Operators**

📌 **Use Case**: Shopping Cart Total

```python
price = 150
quantity = 3
total = price * quantity  # ➜ 450
discount = 0.10
final_amount = total - (total * discount)  # ➜ 405.0
```

**Explanation**: Calculates the total bill with a discount using `*` and `-`.

---

### 2. **Comparison Operators**

📌 **Use Case**: Age Verification for Voting

```python
age = 17
if age >= 18:
    print("Eligible to vote")
else:
    print("Not eligible")
```

**Explanation**: Compares age using `>=` to determine eligibility.

---

### 3. **Logical Operators**

📌 **Use Case**: Login System Authentication

```python
username = "admin"
password = "1234"

if username == "admin" and password == "1234":
    print("Login successful")
else:
    print("Invalid credentials")
```

**Explanation**: Combines two conditions using `and`.

---

### 4. **Assignment Operators**

📌 **Use Case**: Updating Game Score

```python
score = 0
score += 10  # Player scored
score += 5   # Bonus
# Final score = 15
```

**Explanation**: Increments the score using `+=`.

---

### 5. **Bitwise Operators**

📌 **Use Case**: File Permission System (Read = 4, Write = 2, Execute = 1)

```python
read = 4
write = 2
execute = 1

permission = read | write  # ➜ 6 (read + write)
has_write = permission & write  # ➜ 2 (True)
```

**Explanation**: Combines permissions using `|` and checks with `&`.

---

### 6. **Membership Operators**

📌 **Use Case**: Search Term Filtering

```python
query = "python"
if "python" in ["java", "python", "c++"]:
    print("Result found")
```

**Explanation**: Checks if a word exists in a list using `in`.

---

### 7. **Identity Operators**

📌 **Use Case**: Comparing Object Identity

```python
x = [1, 2, 3]
y = x
z = [1, 2, 3]

print(x is y)  # True
print(x is z)  # False
```

**Explanation**: Uses `is` to check if variables point to the same object in memory.

---

### 8. **Operator Precedence**

📌 **Use Case**: Evaluating an Expression

```python
result = 10 + 5 * 2  # ➜ 10 + (5 * 2) = 20
```

**Explanation**: `*` is evaluated before `+` due to higher precedence.

---

## Summary Table

| Operator Type | Example Use Case                   |
| ------------- | ---------------------------------- |
| Arithmetic    | Calculating total cost             |
| Comparison    | Validating age for access          |
| Logical       | Checking login credentials         |
| Assignment    | Updating scores or counters        |
| Bitwise       | Managing file permissions (bits)   |
| Membership    | Search and filter operations       |
| Identity      | Verifying object references        |
| Precedence    | Proper expression evaluation order |



## Conclusion

Operators are the core building blocks of logic and calculation in Python. Understanding how they work is crucial to writing effective Python code.
<|MERGE_RESOLUTION|>--- conflicted
+++ resolved
@@ -20,10 +20,6 @@
 
 In Python, **operators** are special symbols used to perform operations on variables and values. Python supports a wide variety of operators categorized based on their functionality.
 
-<<<<<<< HEAD
-
-=======
->>>>>>> 05994c7a
 ## Arithmetic Operators
 
 Used to perform basic mathematical operations:
