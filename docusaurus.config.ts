--- conflicted
+++ resolved
@@ -20,7 +20,6 @@
   projectName: "recode-website",
 
   onBrokenLinks: "throw",
-<<<<<<< HEAD
   
   // Remove the deprecated option
   // onBrokenMarkdownLinks: "warn",
@@ -30,8 +29,6 @@
       onBrokenMarkdownLinks: "warn",
     },
   },
-=======
->>>>>>> f9010b76
 
   // Google Analytics and Theme Scripts
   scripts: [
