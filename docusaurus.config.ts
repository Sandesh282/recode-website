--- conflicted
+++ resolved
@@ -20,19 +20,7 @@
   projectName: "recode-website",
 
   onBrokenLinks: "throw",
-<<<<<<< HEAD
   // onBrokenMarkdownLinks moved to markdown.hooks
-=======
-  
-  // Remove the deprecated option
-  // onBrokenMarkdownLinks: "warn",
-  
-  markdown: {
-    hooks: {
-      onBrokenMarkdownLinks: "warn",
-    },
-  },
->>>>>>> 04f0044e
 
   // Google Analytics and Theme Scripts
   scripts: [
