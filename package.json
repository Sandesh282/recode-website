{
  "name": "recodehive",
  "version": "0.0.0",
  "private": true,
  "scripts": {
    "docusaurus": "docusaurus",
    "dev": "docusaurus start",
    "start": "docusaurus start",
    "build": "docusaurus build",
    "swizzle": "docusaurus swizzle",
    "deploy": "docusaurus deploy",
    "clear": "docusaurus clear",
    "serve": "docusaurus serve",
    "write-translations": "docusaurus write-translations",
    "write-heading-ids": "docusaurus write-heading-ids",
    "typecheck": "tsc",
    "lint": "eslint \"**/*.{js,jsx,ts,tsx}\"",
    "lint:fix": "eslint \"**/*.{js,jsx,ts,tsx}\" --fix",
    "format": "prettier --write \"**/*.{js,jsx,ts,tsx,json,css}\"",
    "format:check": "prettier --check .",
    "prepare": "husky"
  },
  "lint-staged": {
    "*.{js,jsx,ts,tsx}": [
      "eslint --fix",
      "prettier --write"
    ]
  },
  "dependencies": {
    "@docusaurus/core": "^3.9.1",
    "@docusaurus/plugin-content-docs": "3.9.1",
    "@docusaurus/plugin-google-analytics": "^3.9.1",
    "@docusaurus/plugin-ideal-image": "3.9.1",
    "@docusaurus/preset-classic": "^3.9.1",
    "@docusaurus/theme-classic": "^3.9.1",
    "@docusaurus/theme-mermaid": "3.9.1",
    "@docusaurus/theme-search-algolia": "3.9.1",
    "@floating-ui/react": "^0.27.8",
    "@giscus/react": "^3.1.0",
    "@mdx-js/react": "^3.0.0",
    "@popperjs/core": "^2.11.8",
    "@radix-ui/react-avatar": "^1.1.7",
    "@radix-ui/react-collapsible": "^1.1.12",
    "@radix-ui/react-slot": "^1.2.3",
    "@tsparticles/react": "^3.0.0",
    "@tsparticles/slim": "^3.8.1",
    "@vercel/analytics": "^1.5.0",
    "canvas-confetti": "^1.9.3",
    "class-variance-authority": "^0.7.1",
    "clsx": "^2.1.1",
    "date-fns": "^4.1.0",
    "dotenv": "^16.6.1",
    "embla-carousel-autoplay": "^8.6.0",
    "embla-carousel-react": "^8.6.0",
    "firebase": "^9.22.2",
    "firebaseui": "6.1.0",
    "framer-motion": "^12.7.5",
    "lucide-react": "^0.503.0",
    "prism-react-renderer": "^2.3.0",
    "react": "^18.3.1",
    "react-dom": "^18.3.1",
    "react-icons": "^5.5.0",
    "react-slot-counter": "^3.3.1",
    "rehype-katex": "^7.0.1",
    "remark-math": "^6.0.0",
    "styled-components": "^6.1.18",
    "tailwind-merge": "^3.2.0",
    "tw-animate-css": "^1.2.8",
    "vanilla-tilt": "^1.8.1"
  },
  "devDependencies": {
    "@docusaurus/module-type-aliases": "^3.9.1",
    "@docusaurus/tsconfig": "^3.9.1",
    "@docusaurus/types": "^3.9.1",
    "@tailwindcss/postcss": "^4.1.4",
    "@types/canvas-confetti": "^1.9.0",
    "@types/react": "^19.1.9",
    "@types/react-dom": "^19.1.7",
    "@typescript-eslint/eslint-plugin": "^8.46.1",
    "@typescript-eslint/parser": "^8.46.1",
    "autoprefixer": "^10.4.21",
<<<<<<< HEAD
    "eslint": "^8.57.1",
    "eslint-config-prettier": "^10.1.8",
    "eslint-plugin-prettier": "^5.5.4",
=======
    "eslint": "^9.38.0",
>>>>>>> 9a1787e4
    "eslint-plugin-react": "^7.37.5",
    "husky": "^9.1.7",
    "lint-staged": "^16.2.3",
    "postcss": "^8.5.3",
    "prettier": "^3.6.2",
    "prettier-plugin-tailwindcss": "^0.6.14",
    "tailwindcss": "^4.1.4",
    "typescript": "~5.3"
  },
  "browserslist": {
    "production": [
      ">0.5%",
      "not dead",
      "not op_mini all"
    ],
    "development": [
      "last 3 chrome version",
      "last 3 firefox version",
      "last 5 safari version"
    ]
  },
  "engines": {
    "node": ">=18.0"
<<<<<<< HEAD
  },
  "config": {
    "commitizen": {
      "path": "git-cz"
    }
=======
>>>>>>> 9a1787e4
  }
}<|MERGE_RESOLUTION|>--- conflicted
+++ resolved
@@ -79,13 +79,7 @@
     "@typescript-eslint/eslint-plugin": "^8.46.1",
     "@typescript-eslint/parser": "^8.46.1",
     "autoprefixer": "^10.4.21",
-<<<<<<< HEAD
-    "eslint": "^8.57.1",
-    "eslint-config-prettier": "^10.1.8",
-    "eslint-plugin-prettier": "^5.5.4",
-=======
     "eslint": "^9.38.0",
->>>>>>> 9a1787e4
     "eslint-plugin-react": "^7.37.5",
     "husky": "^9.1.7",
     "lint-staged": "^16.2.3",
@@ -109,13 +103,5 @@
   },
   "engines": {
     "node": ">=18.0"
-<<<<<<< HEAD
-  },
-  "config": {
-    "commitizen": {
-      "path": "git-cz"
-    }
-=======
->>>>>>> 9a1787e4
   }
 }