--- conflicted
+++ resolved
@@ -58,15 +58,9 @@
     "vanilla-tilt": "^1.8.1"
   },
   "devDependencies": {
-<<<<<<< HEAD
     "@docusaurus/module-type-aliases": "3.9.1",
     "@docusaurus/tsconfig": "^3.9.1",
     "@docusaurus/types": "3.9.1",
-=======
-    "@docusaurus/module-type-aliases": "^3.9.1",
-    "@docusaurus/tsconfig": "^3.9.1",
-    "@docusaurus/types": "^3.9.1",
->>>>>>> f9010b76
     "@tailwindcss/postcss": "^4.1.4",
     "@types/canvas-confetti": "^1.9.0",
     "@types/react": "^19.1.9",
