import type { SidebarsConfig } from "@docusaurus/plugin-content-docs";

// This runs in Node.js - Don't use client-side code here (browser APIs, JSX...)

/**
 * Creating a sidebar enables you to:
 - create an ordered group of docs
 - render a sidebar for each doc of that group
 - provide next/previous navigation

 The sidebars can be generated from the filesystem, or explicitly defined here.

 Create as many sidebars as you want.
 */
const sidebars: SidebarsConfig = {
  // Custom manual sidebar configuration for complete control
  tutorialSidebar: [
    {
      type: "doc",
      id: "docs", // document ID
      label: "🏠 Home", // sidebar label
      className: "custom-sidebar-home",
    },
    {
      type: "doc",
      id: "Getting-Started",
      label: "🚀 Getting Started",
      className: "custom-sidebar-contributing",
    },
    {
      type: "category",
      label: "🐙 GitHub",
      className: "custom-sidebar-github",
      items: [
        "GitHub/intro-github",
        "GitHub/intro-gitlab",
        {
          type: "category",
          label: "⚙️ Setup Environment",
          className: "custom-sidebar-setup",
          items: [
            "GitHub/setup-environment/setup-environment",
            "GitHub/setup-environment/setup-git-on-windows",
            "GitHub/setup-environment/setup-git-on-mac",
            "GitHub/setup-environment/git-commands",
          ],
        },
        {
          type: "category",
          label: "📚 GitHub Basics",
          className: "custom-sidebar-basics",
          items: [
<<<<<<< HEAD
            "GitHub/GitHub-basics/create-github-repo",
            "GitHub/GitHub-basics/github-repo-command-line",
            "GitHub/GitHub-basics/how-to-clone-repository",
            "GitHub/GitHub-basics/how-to-fork",
            "GitHub/GitHub-basics/firs-opensource-code",
=======
            'GitHub/GitHub-basics/create-github-repo',
            'GitHub/GitHub-basics/github-repo-command-line',
            'GitHub/GitHub-basics/how-to-clone-repository',
            'GitHub/GitHub-basics/how-to-fork',
            'GitHub/GitHub-basics/first-opensource-code',
>>>>>>> 4f9ef25e
          ],
        },
        {
          type: "category",
          label: "👨‍💼 Maintainer Guide",
          className: "custom-sidebar-maintainer",
          items: [
            "GitHub/Maintainer-guide/github-labels",
            "GitHub/Maintainer-guide/milestone",
            "GitHub/Maintainer-guide/github-project",
            "GitHub/Maintainer-guide/enable-dicussion",
          ],
        },
      ],
    },
    {
      type: "category",
      label: "🐍 Python",
      className: "custom-sidebar-python",
      items: [
        "python/intro-python",
        "python/setup-environment",
        "python/python-syntax",
        "python/python-variables",
        "python/datatype-python",
        "python/python-casting",
        "python/python-string",
        "python/python-operators",
        "python/python-list",
        "python/python-tuple",
        "python/python-set",
        "python/python-dictionaries",
        "python/python-array",
        "python/python-conditional-statements",
        "python/python-loops",
        "python/python-functions",
        "python/python-errors-and-exceptions",
        "python/python-oops",
      ],
    },
    {
      type: "category",
      label: "🗄️ SQL",
      className: "custom-sidebar-sql",
      items: [
        "sql/intro-sql",
        "sql/setup-environment",
        {
          type: "category",
          label: "📊 SQL Basics",
          className: "custom-sidebar-sql-basics",
          items: [
            "sql/SQL-basics/sql-constraints",
            "sql/SQL-basics/selecting-data",
            "sql/SQL-basics/filtering-data",
            "sql/SQL-basics/ordering-data",
            "sql/SQL-basics/grouping-data",
            "sql/SQL-basics/the-inequality-operator",
            "sql/SQL-basics/sql-datatypes",
            "sql/SQL-basics/primary-key-foreign-key",
            "sql/SQL-basics/sql-operators",
          ],
        },
        {
          type: "category",
          label: "🔄 Table Transformation",
          className: "custom-sidebar-sql-transform",
          items: [
            "sql/table-transformation/table-creation",
            "sql/table-transformation/alter-table",
            "sql/table-transformation/data-operations",
            "sql/table-transformation/list-drop-table",
          ],
        },
        {
          type: "category",
          label: "SQL Joins",
          className: "custom-sidebar-sql-joins",
          items: [
            "sql/SQL-joins/intro-sql-joins",
            "sql/SQL-joins/inner-join",
            "sql/SQL-joins/left-join",
            "sql/SQL-joins/right-join",
            "sql/SQL-joins/full-outer-join",
            "sql/SQL-joins/cross-join",
            "sql/SQL-joins/self-join",
          ],
        },
      ],
    },
    {
      type: "category",
      label: "⚡ Next.js",
      className: "custom-sidebar-nextjs",
      items: [
        "Nextjs/intro-nextjs",
        "Nextjs/setup-environment",
        // 'Nextjs/git-commands',
      ],
    },
    {
      type: "category",
      label: "🎓 Google Student Ambassador",
      className: "custom-sidebar-gsa",
      items: [
        "Google-Student-Ambassador/part-1-getting-started/gsa-part-1",
        "Google-Student-Ambassador/part-2-application-process/gsa-part-2",
        "Google-Student-Ambassador/part-3-eligibility/gsa-part-3",
        "Google-Student-Ambassador/part-4-gemini-pro/gsa-part-4",
      ],
    },
    {
      type: "category",
      label: "🔧 Technical",
      className: "custom-sidebar-technical",
      items: ["Technical/intro-github"],
    },
  ],
};

export default sidebars;<|MERGE_RESOLUTION|>--- conflicted
+++ resolved
@@ -50,19 +50,11 @@
           label: "📚 GitHub Basics",
           className: "custom-sidebar-basics",
           items: [
-<<<<<<< HEAD
-            "GitHub/GitHub-basics/create-github-repo",
-            "GitHub/GitHub-basics/github-repo-command-line",
-            "GitHub/GitHub-basics/how-to-clone-repository",
-            "GitHub/GitHub-basics/how-to-fork",
-            "GitHub/GitHub-basics/firs-opensource-code",
-=======
             'GitHub/GitHub-basics/create-github-repo',
             'GitHub/GitHub-basics/github-repo-command-line',
             'GitHub/GitHub-basics/how-to-clone-repository',
             'GitHub/GitHub-basics/how-to-fork',
             'GitHub/GitHub-basics/first-opensource-code',
->>>>>>> 4f9ef25e
           ],
         },
         {
