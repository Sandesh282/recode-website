--- conflicted
+++ resolved
@@ -38,11 +38,7 @@
           className="mx-auto mb-4 h-16 w-16 rounded-full shadow-md"
         />
 
-<<<<<<< HEAD
-        <h2 className="mb-2 text-3xl font-extrabold text-gray-900">
-=======
         <h2 className="mb-2 text-3xl font-extrabold text-gray-900!">
->>>>>>> 9a1787e4
           Sanjay’s Substack
         </h2>
 
