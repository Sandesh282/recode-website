// src/components/dashboard/LeaderBoard/PRListModal.tsx
import React, { useEffect } from "react";
import { motion, AnimatePresence } from "framer-motion";
import { FaTimes, FaExternalLinkAlt, FaGithub } from "react-icons/fa";
import { useColorMode } from "@docusaurus/theme-common";
import { useCommunityStatsContext } from "../../../lib/statsProvider";

interface PRDetails {
  title: string;
  url: string;
  mergedAt: string;
  repoName: string;
  number: number;
  points: number; // Now includes the points field
}

interface Contributor {
  username: string;
  avatar: string;
  profile: string;
  points: number;
  prs: number;
  prDetails?: PRDetails[];
}

interface PRListModalProps {
  contributor: Contributor | null;
  isOpen: boolean;
  onClose: () => void;
}

export default function PRListModal({
  contributor,
  isOpen,
  onClose,
}: PRListModalProps): JSX.Element | null {
  const { colorMode } = useColorMode();
  const isDark = colorMode === "dark";

  // Get filtered PRs from context
  const { getFilteredPRsForContributor, currentTimeFilter } =
    useCommunityStatsContext();

  if (!contributor) return null;

  // Get filtered PRs instead of using contributor.prDetails
  const filteredPRs = getFilteredPRsForContributor(contributor.username);

  // Calculate total points from filtered PRs
  const totalPoints = filteredPRs.reduce((sum, pr) => sum + pr.points, 0);

  const formatDate = (dateString: string) => {
    const date = new Date(dateString);
    return date.toLocaleDateString("en-US", {
      year: "numeric",
      month: "short",
      day: "numeric",
    });
  };

  const handleBackdropClick = (e: React.MouseEvent) => {
    if (e.target === e.currentTarget) {
      onClose();
    }
  };

  // Helper function to get filter display text
  const getFilterDisplayText = (filter: string) => {
    switch (filter) {
      case "week":
        return "This Week";
      case "month":
        return "This Month";
      case "year":
        return "This Year";
      case "all":
        return "All Time";
      default:
        return "All Time";
    }
  };

  // Helper function to get badge color based on points
  const getPointsBadgeColor = (points: number) => {
    if (points >= 50) return "#10b981"; // Green for Level 3
    if (points >= 30) return "#f59e0b"; // Orange for Level 2
    if (points >= 10) return "#3b82f6"; // Blue for Level 1
    return "#6b7280"; // Gray for no points
  };

  // Close modal on Escape key press
  useEffect(() => {
    if (!isOpen) return;
    const handleEsc = (event: KeyboardEvent) => {
      if (event.key === "Escape") {
        onClose();
      }
    };

    window.addEventListener("keydown", handleEsc);
    return () => {
      window.removeEventListener("keydown", handleEsc);
    };
<<<<<<< HEAD
  }, [isOpen])
=======
  }, [isOpen]);
>>>>>>> 9a1787e4

  return (
    <AnimatePresence>
      {isOpen && (
        <motion.div
          className={`pr-modal-backdrop ${isDark ? "dark" : "light"}`}
          initial={{ opacity: 0 }}
          animate={{ opacity: 1 }}
          exit={{ opacity: 0 }}
          onClick={handleBackdropClick}
          tabIndex={0}
          role="dialog"
          aria-modal="true"
          aria-labelledby="pr-modal-title"
        >
          <motion.div
            className={`pr-modal-container ${isDark ? "dark" : "light"}`}
            initial={{ opacity: 0, scale: 0.9, y: 20 }}
            animate={{ opacity: 1, scale: 1, y: 0 }}
            exit={{ opacity: 0, scale: 0.9, y: 20 }}
            transition={{ type: "spring", damping: 25, stiffness: 300 }}
          >
            {/* Modal Header */}
            <div className={`pr-modal-header ${isDark ? "dark" : "light"}`}>
              <div className="pr-modal-user-info">
                <img
                  src={contributor.avatar}
                  alt={contributor.username}
                  className="pr-modal-avatar"
                />
                <div>
                  <h2
                    id="pr-modal-title"
                    className={`pr-modal-title ${isDark ? "dark" : "light"}`}
                  >
                    {contributor.username}'s Pull Requests
                  </h2>
                  <p
                    className={`pr-modal-subtitle ${isDark ? "dark" : "light"}`}
                  >
                    {/* Show filtered count with actual total points */}
                    {filteredPRs.length} merged PR
                    {filteredPRs.length !== 1 ? "s" : ""} • {totalPoints} point
                    {totalPoints !== 1 ? "s" : ""}
                    {currentTimeFilter !== "all" && (
                      <span style={{ marginLeft: "8px", opacity: 0.7 }}>
                        ({getFilterDisplayText(currentTimeFilter)})
                      </span>
                    )}
                  </p>
                </div>
              </div>
              <button
                className={`pr-modal-close ${isDark ? "dark" : "light"}`}
                onClick={onClose}
                aria-label="Close modal"
              >
                <FaTimes />
              </button>
            </div>

            {/* Modal Body */}
            <div className={`pr-modal-body ${isDark ? "dark" : "light"}`}>
              {/* Use filteredPRs instead of contributor.prDetails */}
              {filteredPRs && filteredPRs.length > 0 ? (
                <div className="pr-list">
                  {filteredPRs.map((pr, index) => (
                    <motion.div
                      key={`${pr.repoName}-${pr.number}`}
                      className={`pr-item ${isDark ? "dark" : "light"}`}
                      initial={{ opacity: 0, x: -20 }}
                      animate={{ opacity: 1, x: 0 }}
                      transition={{ delay: index * 0.05 }}
                    >
                      <div className="pr-item-header">
                        <h3
                          className={`pr-item-title ${isDark ? "dark" : "light"}`}
                        >
                          {pr.title}
                        </h3>
                        <div className="pr-item-actions">
                          {/* Points badge */}
                          {pr.points > 0 && (
                            <span
                              className="pr-points-badge"
                              style={{
                                backgroundColor: getPointsBadgeColor(pr.points),
                                color: "white",
                                padding: "4px 8px",
                                borderRadius: "12px",
                                fontSize: "12px",
                                fontWeight: "600",
                                marginRight: "8px",
                              }}
                            >
                              +{pr.points} pts
                            </span>
                          )}
                          <a
                            href={pr.url}
                            target="_blank"
                            rel="noopener noreferrer"
                            className={`pr-item-link ${isDark ? "dark" : "light"}`}
                            aria-label={`Open PR #${pr.number} in GitHub`}
                          >
                            <FaExternalLinkAlt />
                          </a>
                        </div>
                      </div>
                      <div className="pr-item-meta">
                        <span
                          className={`pr-item-repo ${isDark ? "dark" : "light"}`}
                        >
                          <FaGithub />
                          {pr.repoName}
                        </span>
                        <span
                          className={`pr-item-number ${isDark ? "dark" : "light"}`}
                        >
                          #{pr.number}
                        </span>
                        <span
                          className={`pr-item-date ${isDark ? "dark" : "light"}`}
                        >
                          Merged on {formatDate(pr.mergedAt)}
                        </span>
                      </div>
                    </motion.div>
                  ))}
                </div>
              ) : (
                <div className={`pr-empty-state ${isDark ? "dark" : "light"}`}>
                  <FaGithub className="pr-empty-icon" />
                  <p>
                    {currentTimeFilter === "all"
                      ? "No pull request details available"
                      : `No PRs found for ${getFilterDisplayText(currentTimeFilter).toLowerCase()}`}
                  </p>
                  <p className="pr-empty-subtitle">
                    {currentTimeFilter === "all"
                      ? "PR details might not be loaded yet or this contributor has no merged PRs."
                      : `Try selecting a different time period or check "All Time" to see all PRs.`}
                  </p>
                </div>
              )}
            </div>

            {/* Modal Footer */}
            <div className={`pr-modal-footer ${isDark ? "dark" : "light"}`}>
              <a
                href={contributor.profile}
                target="_blank"
                rel="noopener noreferrer"
                className={`pr-modal-profile-link ${isDark ? "dark" : "light"}`}
              >
                <FaGithub />
                View GitHub Profile
              </a>
            </div>
          </motion.div>
        </motion.div>
      )}
    </AnimatePresence>
  );
}<|MERGE_RESOLUTION|>--- conflicted
+++ resolved
@@ -101,11 +101,7 @@
     return () => {
       window.removeEventListener("keydown", handleEsc);
     };
-<<<<<<< HEAD
-  }, [isOpen])
-=======
   }, [isOpen]);
->>>>>>> 9a1787e4
 
   return (
     <AnimatePresence>
