"use client";

import { ChevronRight } from "lucide-react";
import { useState } from "react";
import { motion } from "framer-motion";
import React from "react";
import { useColorMode } from "@docusaurus/theme-common";
// Mobile-specific overrides for very small screens (<768px and <320px)
import "./ourProjects.mobile.css";
// Import projects data and types
import projectsData from "../data/projects.json";
import type { ProjectsData, ProjectItem } from "../data/types";

/**
 * Legacy interface for backward compatibility
 * @deprecated Use ProjectsData from types.ts instead
 */
export interface OurProjectsData {
  tag: string;
  title: string;
  description: string;
  items: {
    title: string;
    image: string;
  }[];
}

/**
 * Legacy props interface for backward compatibility
 * @deprecated Component now imports data directly
 */
export interface OurProjectsProps {
  OurProjectsData?: OurProjectsData;
}

/**
 * OurProjects Component
 * 
 * Displays a showcase of RecodeHive projects with interactive previews.
 * Now uses data-driven approach with JSON configuration for better maintainability.
 * 
 * Features:
 * - Dynamic project loading from JSON
 * - Live website previews for supported projects
 * - Responsive design with mobile optimizations
 * - Dark/light theme support
 * - Interactive hover effects and animations
 * 
 * @param props - Optional props for backward compatibility
 */
const OurProjects: React.FC<OurProjectsProps> = ({ OurProjectsData: legacyData }) => {
  const { colorMode } = useColorMode(); // light or dark
  const isDark = colorMode === "dark";

  // Use JSON data by default, fallback to legacy props for backward compatibility
  // Convert legacy data to new format if needed
  let data: ProjectsData;
  
  if (legacyData) {
    // Convert legacy format to new format
    data = {
      tag: legacyData.tag,
      title: legacyData.title,
      description: legacyData.description,
      items: legacyData.items.map((item, index) => ({
        id: index + 1,
        title: item.title,
        description: `Learn more about ${item.title}`,
        image: item.image,
        projectUrl: getWebsiteUrl(item.title),
        githubUrl: getWebsiteUrl(item.title),
        tags: []
      }))
    };
  } else {
    data = projectsData as ProjectsData;
  }

  return (
    <div
      className={`flex flex-col items-center justify-center gap-10 sm:gap-20 py-10 sm:py-20 px-4 min-h-screen transition-colors duration-300 ${
        isDark ? "bg-[#0c0c0c] text-white" : "bg-white text-black"
      }`}
    >
      <HeadingComponent
        tag={data.tag}
        title={data.title}
        description={data.description}
        isDark={isDark}
      />
      <SelectComponent items={data.items} isDark={isDark} />
    </div>
  );
};

// Heading Component
const HeadingComponent = ({
  tag,
  title,
  description,
  isDark,
}: {
  tag: string;
  title: string;
  description: string;
  isDark: boolean;
}) => {
  return (
    <div className="grid grid-cols-1 md:grid-cols-2 gap-8 md:gap-10 w-full">
      <motion.div
        initial={{ opacity: 0, x: -20 }}
        whileInView={{ opacity: 1, x: 0 }}
        transition={{ duration: 0.5 }}
        className="flex items-center md:items-start md:justify-start gap-6 sm:gap-10 flex-col"
      >
        <div
          className="cursor-pointer px-6 py-2 bg-gradient-to-r from-blue-500 to-purple-500 text-white rounded-full text-sm sm:text-base font-medium tracking-wide shadow-lg transform hover:scale-105 transition-transform duration-300"
          onClick={() =>
            (window.location.href = "https://github.com/recodehive")
          }
        >
          {tag}
        </div>
        <div
          className={`text-3xl sm:text-4xl md:text-5xl font-bold md:w-11/12 text-center md:text-left bg-clip-text text-transparent bg-gradient-to-r ${
            isDark
              ? "from-white via-gray-300 to-white"
              : "from-black via-gray-700 to-black"
          }`}
        >
          {title}
        </div>
      </motion.div>

      <motion.div
        initial={{ opacity: 0, x: 20 }}
        whileInView={{ opacity: 1, x: 0 }}
        transition={{ duration: 0.5, delay: 0.2 }}
        className={`${
          isDark ? "text-gray-300" : "text-gray-700"
        } text-base sm:text-lg text-justify h-full flex items-center md:pr-10 justify-center leading-relaxed`}
      >
        {description}
      </motion.div>
    </div>
  );
};

<<<<<<< HEAD
/**
 * Helper function to get website URLs from project data
 * Uses the enhanced projectUrl from JSON data for better maintainability
 * 
 * @param title - Project title to look up
 * @returns Project URL or fallback to GitHub organization
 */
const getWebsiteUrl = (title: string): string => {
  const typedProjectsData = projectsData as ProjectsData;
  const project = typedProjectsData.items.find(item => item.title === title);
  return project?.projectUrl || "https://github.com/recodehive";
=======
// Project URLs configuration
const PROJECT_URLS: Record<string, string> = {
  "Awesome GitHub Profile":
    "https://recodehive.github.io/awesome-github-profiles/",
  "Machine Learning Repository": "https://machine-learning-repos.vercel.app/",
};

// Helper function to get website URLs
const getWebsiteUrl = (title: string) => {
  return PROJECT_URLS[title] || "https://github.com/recodehive";
>>>>>>> 5b807c5e
};

// Select Component
const SelectComponent = ({
  items,
  isDark,
}: {
  items: ProjectItem[];
  isDark: boolean;
}) => {
  const [activeItem, setActiveItem] = useState(0);
  const [isHovered, setIsHovered] = useState(false);

  return (
    <motion.div
      initial={{ opacity: 0, y: 20 }}
      whileInView={{ opacity: 1, y: 0 }}
      transition={{ duration: 0.5, delay: 0.4 }}
      className="grid grid-cols-1 md:grid-cols-12 w-full rounded-[30px] sm:rounded-[50px] shadow-2xl overflow-hidden"
    >
      <div
        className={`flex flex-row md:flex-col col-span-1 md:col-span-4 gap-4 md:gap-6 items-start justify-start p-4 md:p-8 max-h-[30vh] md:max-h-[70vh] overflow-x-auto md:overflow-y-auto no-scrollbar ${
          isDark ? "bg-black" : "bg-gray-100"
        }`}
      >
        {items.map((item, index) => (
          <motion.div
            whileHover={{ scale: 1.02 }}
            whileTap={{ scale: 0.98 }}
            key={item.id || index}
            onClick={() => setActiveItem(index)}
            className={`cursor-pointer transition-all duration-300 ease-in-out p-2 md:p-6 rounded-2xl md:rounded-r-full w-40 md:w-4/5 relative ${
              activeItem === index
                ? "bg-gradient-to-r from-blue-600 to-purple-600 text-white"
                : isDark
                  ? "bg-gray-800 hover:bg-gray-700 text-white"
                  : "bg-gray-200 hover:bg-gray-300 text-black"
            }`}
          >
            <div className="text-xs md:text-lg font-semibold md:w-10/12">
              {item.title}
            </div>
            <div
              className={`absolute right-2 md:right-4 top-1/2 -translate-y-1/2 rounded-full transition-transform duration-300 ${
                activeItem === index ? "translate-x-2" : ""
              }`}
            >
              <ChevronRight className="hidden md:block h-6 w-6 md:h-8 md:w-8" />
            </div>
          </motion.div>
        ))}
      </div>

      <div
        className={`col-span-1 md:col-span-8 p-4 md:p-8 relative overflow-hidden min-h-[80vh] md:min-h-[70vh] ourprojects-embed-container`}
      >
        {/* Animated Mesh Background */}
        <div className="absolute inset-0 bg-gradient-to-br from-purple-600/30 via-blue-600/30 via-cyan-500/30 to-emerald-500/30">
          <div className="absolute inset-0 bg-[radial-gradient(circle_at_50%_50%,rgba(120,119,198,0.3),transparent_50%)] animate-pulse"></div>
          <div
            className="absolute inset-0 bg-[conic-gradient(from_0deg_at_50%_50%,transparent_0deg,rgba(147,51,234,0.1)_60deg,transparent_120deg)] animate-spin"
            style={{ animationDuration: "20s" }}
          ></div>
        </div>

        {/* Particle System */}
        <div className="absolute inset-0 overflow-hidden">
          {[...Array(12)].map((_, i) => (
            <motion.div
              key={i}
              className="absolute w-1 h-1 bg-gradient-to-r from-purple-400 to-cyan-400 rounded-full"
              animate={{
                x: [0, 100, 0],
                y: [0, -50, 0],
                opacity: [0, 1, 0],
                scale: [0, 1.5, 0],
              }}
              transition={{
                duration: 3 + i * 0.5,
                repeat: Infinity,
                delay: i * 0.3,
              }}
              style={{
                left: `${10 + i * 7}%`,
                top: `${20 + (i % 3) * 20}%`,
              }}
            />
          ))}
        </div>

        {/* Advanced Floating Icons */}
        <motion.div
          animate={{ y: [-10, 10, -10], rotate: [0, 5, 0] }}
          transition={{ duration: 4, repeat: Infinity }}
          className="hidden md:flex absolute top-8 right-8 w-16 h-16 bg-gradient-to-br from-purple-500 via-blue-500 to-cyan-500 rounded-2xl items-center justify-center shadow-2xl backdrop-blur-sm border border-white/20"
        >
          <svg
            className="w-8 h-8 text-white"
            fill="currentColor"
            viewBox="0 0 24 24"
          >
            <path d="M12 0c-6.626 0-12 5.373-12 12 0 5.302 3.438 9.8 8.207 11.387.599.111.793-.261.793-.577v-2.234c-3.338.726-4.033-1.416-4.033-1.416-.546-1.387-1.333-1.756-1.333-1.756-1.089-.745.083-.729.083-.729 1.205.084 1.839 1.237 1.839 1.237 1.07 1.834 2.807 1.304 3.492.997.107-.775.418-1.305.762-1.604-2.665-.305-5.467-1.334-5.467-5.931 0-1.311.469-2.381 1.236-3.221-.124-.303-.535-1.524.117-3.176 0 0 1.008-.322 3.301 1.23.957-.266 1.983-.399 3.003-.404 1.02.005 2.047.138 3.006.404 2.291-1.552 3.297-1.23 3.297-1.23.653 1.653.242 2.874.118 3.176.77.84 1.235 1.911 1.235 3.221 0 4.609-2.807 5.624-5.479 5.921.43.372.823 1.102.823 2.222v3.293c0 .319.192.694.801.576 4.765-1.589 8.199-6.086 8.199-11.386 0-6.627-5.373-12-12-12z" />
          </svg>
          <div className="absolute -inset-1 bg-gradient-to-r from-purple-500 to-cyan-500 rounded-2xl blur opacity-30 animate-pulse"></div>
        </motion.div>

        <motion.div
          animate={{ x: [-5, 5, -5], rotate: [0, -10, 0] }}
          transition={{ duration: 3, repeat: Infinity }}
          className="hidden md:flex absolute top-20 left-8 w-12 h-12 bg-gradient-to-br from-emerald-400 via-blue-500 to-purple-600 rounded-xl shadow-xl backdrop-blur-sm border border-white/20 items-center justify-center"
        >
          <span className="text-white text-xl">⚡</span>
        </motion.div>

        <motion.div
          animate={{ scale: [1, 1.2, 1], opacity: [0.7, 1, 0.7] }}
          transition={{ duration: 2, repeat: Infinity }}
          className="hidden md:flex absolute bottom-20 right-16 w-10 h-10 bg-gradient-to-r from-pink-400 via-purple-500 to-indigo-600 rounded-full shadow-lg backdrop-blur-sm border border-white/30 items-center justify-center"
        >
          <span className="text-white text-sm">🚀</span>
        </motion.div>

        {/* Holographic Main Browser */}
        <motion.div
          key={activeItem}
          initial={{ opacity: 0, rotateY: -20, scale: 0.8, z: -100 }}
          animate={{ opacity: 1, rotateY: 0, scale: 1, z: 0 }}
          transition={{ duration: 0.8, ease: "easeOut" }}
          className="relative z-10 perspective-1000"
        >
          <div
            className={`h-[78vh] sm:h-[80vh] md:h-[65vh] rounded-2xl sm:rounded-3xl overflow-hidden shadow-2xl backdrop-blur-md border-2 transform hover:scale-105 md:hover:rotateY-5 transition-all duration-700 group ourprojects-embed-card ${
              isDark
                ? "bg-gray-900/95 border-purple-500/50 shadow-purple-500/25"
                : "bg-white/95 border-blue-400/50 shadow-blue-500/25"
            }`}
          >
            {/* Holographic Border Effect */}
            <div className="absolute -inset-0.5 bg-gradient-to-r from-purple-500 via-blue-500 to-cyan-500 rounded-3xl blur opacity-20 group-hover:opacity-40 transition-opacity duration-500"></div>

            {/* Premium Browser Header */}
            <div
              className={`relative flex items-center px-3 py-2 sm:px-6 sm:py-4 border-b backdrop-blur-xl ${
                isDark
                  ? "bg-gray-800/90 border-gray-600/50"
                  : "bg-gray-50/90 border-gray-300/50"
              }`}
            >
              <div className="flex space-x-3 mr-6">
                <motion.div
                  whileHover={{ scale: 1.2, rotate: 180 }}
                  className="w-4 h-4 rounded-full bg-gradient-to-br from-red-400 to-red-600 shadow-lg cursor-pointer relative"
                >
                  <div className="absolute inset-0 rounded-full bg-red-300 animate-ping opacity-20"></div>
                </motion.div>
                <motion.div
                  whileHover={{ scale: 1.2, rotate: -180 }}
                  className="w-4 h-4 rounded-full bg-gradient-to-br from-yellow-400 to-orange-500 shadow-lg cursor-pointer relative"
                >
                  <div className="absolute inset-0 rounded-full bg-yellow-300 animate-ping opacity-20"></div>
                </motion.div>
                <motion.div
                  whileHover={{ scale: 1.2, rotate: 360 }}
                  className="w-4 h-4 rounded-full bg-gradient-to-br from-green-400 to-emerald-600 shadow-lg cursor-pointer relative"
                >
                  <div className="absolute inset-0 rounded-full bg-green-300 animate-ping opacity-20"></div>
                </motion.div>
              </div>

              <div
                className={`flex-1 px-2 py-2 sm:px-4 sm:py-3 rounded-2xl text-xs sm:text-sm font-mono flex items-center backdrop-blur-sm relative overflow-hidden ${
                  isDark
                    ? "bg-gray-700/70 text-gray-200 border border-gray-500/50"
                    : "bg-white/80 text-gray-700 border border-gray-300/50 shadow-inner"
                }`}
              >
                <div className="absolute inset-0 bg-gradient-to-r from-transparent via-white/5 to-transparent animate-pulse"></div>
                <motion.span
                  animate={{ opacity: [0.5, 1, 0.5] }}
                  transition={{ duration: 2, repeat: Infinity }}
                  className="text-emerald-500 mr-3 text-lg"
                >
                  🔒
                </motion.span>
                <span className="text-blue-500 font-semibold">github.com</span>
                <span className="text-gray-400 mx-1">/</span>
                <span className="text-purple-500 font-bold">recodehive</span>
                <span className="text-gray-400 mx-1">/</span>
                <motion.span
                  key={activeItem}
                  initial={{ opacity: 0, x: 20 }}
                  animate={{ opacity: 1, x: 0 }}
                  className="text-cyan-500 font-semibold"
                >
                  {items[activeItem].title.toLowerCase().replace(/\s+/g, "-")}
                </motion.span>
              </div>

              <motion.div
                animate={{ scale: [1, 1.05, 1] }}
                transition={{ duration: 2, repeat: Infinity }}
                className={`ml-2 sm:ml-4 px-2 py-1 sm:px-4 sm:py-2 rounded-xl text-[10px] sm:text-xs font-bold flex items-center backdrop-blur-sm ${
                  isDark
                    ? "bg-gradient-to-r from-emerald-600 to-green-600 text-white shadow-lg"
                    : "bg-gradient-to-r from-emerald-100 to-green-100 text-emerald-700 shadow-md"
                }`}
              >
                <motion.div
                  animate={{ scale: [1, 1.3, 1] }}
                  transition={{ duration: 1, repeat: Infinity }}
                  className="w-2 h-2 bg-emerald-400 rounded-full mr-2"
                ></motion.div>
                LIVE
              </motion.div>
            </div>

            {/* Ultra-Enhanced Screenshot Display */}
            <div className="relative h-full bg-gradient-to-br from-slate-50 via-blue-50 to-purple-50 dark:from-gray-900 dark:via-gray-800 dark:to-purple-900">
              <motion.div
                initial={{ opacity: 0, scale: 1.1, rotateX: 10 }}
                animate={{ opacity: 1, scale: 1, rotateX: 0 }}
                transition={{ duration: 1, ease: "easeOut" }}
                className="relative h-full overflow-hidden group"
              >
                {items[activeItem].title === "Awesome GitHub Profile" ||
                items[activeItem].title === "Machine Learning Repository" ? (
                  /* Auto-scrolling Website Iframe */
                  <motion.div
                    className="relative w-full h-full overflow-hidden cursor-pointer"
                    onClick={() =>
                      window.open(
                        getWebsiteUrl(items[activeItem].title),
                        "_blank",
                      )
                    }
                  >
                    <motion.iframe
                      key={activeItem}
<<<<<<< HEAD
                      src={getWebsiteUrl(items[activeItem].title)}
          className="w-full h-[220%] sm:h-[200%] border-0 origin-top pointer-events-none ourprojects-iframe"
=======
                      src={
                        PROJECT_URLS[items[activeItem].title] || "about:blank"
                      }
                      className="w-full h-[220%] sm:h-[200%] border-0 origin-top pointer-events-none ourprojects-iframe"
>>>>>>> 5b807c5e
                      initial={{ opacity: 0, y: 0 }}
                      animate={{
                        opacity: 1,
                        y: ["-0%", "-50%", "-0%"],
                      }}
                      transition={{
                        opacity: { duration: 0.8 },
                        y: { duration: 8, repeat: Infinity, ease: "easeInOut" },
                      }}
                      sandbox="allow-scripts allow-popups allow-forms"
                    />
                  </motion.div>
                ) : (
                  /* Interactive Screenshot for other projects */
                  <motion.div
                    className="relative w-full h-full cursor-pointer"
                    whileHover="hover"
                    onClick={() =>
                      window.open(
                        getWebsiteUrl(items[activeItem].title),
                        "_blank",
                      )
                    }
                  >
                    <motion.img
                      src={items[activeItem].image}
                      alt={items[activeItem].title}
                      className="w-full h-auto min-h-full object-cover object-top"
                      variants={{
                        hover: { y: -100, scale: 1.05 },
                      }}
                      transition={{ duration: 2, ease: "easeInOut" }}
                    />

                    {/* Click to Visit Overlay */}
                    <div className="absolute inset-0 bg-black/0 hover:bg-black/20 transition-colors duration-300 flex items-center justify-center">
                      <motion.div
                        initial={{ opacity: 0, scale: 0.8 }}
                        whileHover={{ opacity: 1, scale: 1 }}
                        className="bg-white/90 backdrop-blur-sm rounded-2xl px-6 py-3 text-gray-900 font-semibold shadow-xl"
                      >
                        🔗 Click to Visit Repository
                      </motion.div>
                    </div>
                  </motion.div>
                )}

                {/* Dynamic Indicator */}
                <motion.div
                  className={`ourprojects-live-indicator absolute bottom-4 right-4 backdrop-blur-sm rounded-full px-3 py-2 text-white text-xs font-medium flex items-center ${
                    items[activeItem].title === "Awesome GitHub Profile" ||
                    items[activeItem].title === "Machine Learning Repository"
                      ? "bg-green-600/90"
                      : "bg-blue-600/90"
                  }`}
                  animate={{ opacity: [0.7, 1, 0.7] }}
                  transition={{ duration: 2, repeat: Infinity }}
                >
                  {items[activeItem].title === "Awesome GitHub Profile" ||
                  items[activeItem].title === "Machine Learning Repository" ? (
                    <>
                      <div className="w-2 h-2 bg-green-300 rounded-full mr-2 animate-pulse"></div>
                      Auto-scrolling Live Site
                    </>
                  ) : (
                    "👆 Hover & Click to Explore"
                  )}
                </motion.div>

                {/* Holographic Overlay */}
                <div className="ourprojects-overlay absolute inset-0 bg-gradient-to-t from-black/30 via-transparent to-transparent pointer-events-none">
                  <div className="absolute inset-0 bg-gradient-to-br from-purple-500/10 via-transparent to-cyan-500/10"></div>
                </div>
              </motion.div>
            </div>
          </div>
        </motion.div>

        {/* 3D Floating Background Mockups */}
        <div className="hidden md:block absolute inset-0 pointer-events-none">
          {items.map((item, index) => {
            if (index === activeItem) return null;
            const positions = [
              {
                top: "8%",
                left: "2%",
                rotate: "-15deg",
                scale: "0.25",
                z: "-50px",
              },
              {
                top: "65%",
                left: "5%",
                rotate: "12deg",
                scale: "0.22",
                z: "-30px",
              },
              {
                top: "15%",
                right: "3%",
                rotate: "18deg",
                scale: "0.28",
                z: "-40px",
              },
              {
                bottom: "12%",
                right: "6%",
                rotate: "-10deg",
                scale: "0.20",
                z: "-60px",
              },
            ];
            const pos = positions[index % positions.length];

            return (
              <motion.div
                key={item.id || index}
                initial={{ opacity: 0, scale: 0, rotateY: -90 }}
                animate={{
                  opacity: 0.3,
                  scale: parseFloat(pos.scale),
                  rotateY: 0,
                }}
                transition={{
                  delay: 1 + index * 0.2,
                  duration: 0.8,
                  ease: "easeOut",
                }}
                className="absolute transform-gpu"
                style={{
                  ...pos,
                  transform: `rotate(${pos.rotate}) scale(${pos.scale}) translateZ(${pos.z})`,
                  filter: "blur(0.5px)",
                }}
              >
                <motion.div
                  animate={{
                    y: [-5, 5, -5],
                    rotateY: [0, 5, 0],
                  }}
                  transition={{
                    duration: 4 + index,
                    repeat: Infinity,
                    ease: "easeInOut",
                  }}
                  className={`w-56 h-36 rounded-2xl overflow-hidden shadow-2xl backdrop-blur-md border ${
                    isDark
                      ? "bg-gray-800/70 border-purple-500/30"
                      : "bg-white/70 border-blue-400/30"
                  }`}
                >
                  <div
                    className={`h-8 flex items-center px-3 border-b ${
                      isDark
                        ? "bg-gray-700/80 border-gray-600/50"
                        : "bg-gray-100/80 border-gray-300/50"
                    }`}
                  >
                    <div className="flex space-x-1.5">
                      <div className="w-2.5 h-2.5 rounded-full bg-red-400 opacity-80"></div>
                      <div className="w-2.5 h-2.5 rounded-full bg-yellow-400 opacity-80"></div>
                      <div className="w-2.5 h-2.5 rounded-full bg-green-400 opacity-80"></div>
                    </div>
                  </div>
                  <div className="relative h-full">
                    <img
                      src={item.image}
                      alt={item.title}
                      className="w-full h-full object-cover opacity-70"
                    />
                    <div className="absolute inset-0 bg-gradient-to-t from-black/50 to-transparent"></div>
                  </div>
                </motion.div>
              </motion.div>
            );
          })}
        </div>
      </div>
    </motion.div>
  );
};

export default OurProjects;<|MERGE_RESOLUTION|>--- conflicted
+++ resolved
@@ -146,19 +146,6 @@
   );
 };
 
-<<<<<<< HEAD
-/**
- * Helper function to get website URLs from project data
- * Uses the enhanced projectUrl from JSON data for better maintainability
- * 
- * @param title - Project title to look up
- * @returns Project URL or fallback to GitHub organization
- */
-const getWebsiteUrl = (title: string): string => {
-  const typedProjectsData = projectsData as ProjectsData;
-  const project = typedProjectsData.items.find(item => item.title === title);
-  return project?.projectUrl || "https://github.com/recodehive";
-=======
 // Project URLs configuration
 const PROJECT_URLS: Record<string, string> = {
   "Awesome GitHub Profile":
@@ -169,7 +156,6 @@
 // Helper function to get website URLs
 const getWebsiteUrl = (title: string) => {
   return PROJECT_URLS[title] || "https://github.com/recodehive";
->>>>>>> 5b807c5e
 };
 
 // Select Component
@@ -408,15 +394,10 @@
                   >
                     <motion.iframe
                       key={activeItem}
-<<<<<<< HEAD
-                      src={getWebsiteUrl(items[activeItem].title)}
-          className="w-full h-[220%] sm:h-[200%] border-0 origin-top pointer-events-none ourprojects-iframe"
-=======
                       src={
                         PROJECT_URLS[items[activeItem].title] || "about:blank"
                       }
                       className="w-full h-[220%] sm:h-[200%] border-0 origin-top pointer-events-none ourprojects-iframe"
->>>>>>> 5b807c5e
                       initial={{ opacity: 0, y: 0 }}
                       animate={{
                         opacity: 1,
