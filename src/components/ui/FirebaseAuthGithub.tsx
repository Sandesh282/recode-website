import React, { useEffect, useState } from "react";
import { auth } from "../../lib/firebase";
import { GithubAuthProvider, signInWithPopup, User } from "firebase/auth";

const uiConfig = {
  signInFlow: "popup",
  signInOptions: [
    {
      provider: GithubAuthProvider.PROVIDER_ID,
      // You can add scopes and custom parameters here if needed
    },
  ],
  callbacks: {
    signInSuccessWithAuthResult: () => false, // Prevents redirect
  },
};

const FirebaseAuthGithub: React.FC = () => {
  const [user, setUser] = useState<User | null>(null);

  useEffect(() => {
    const unregisterAuthObserver = auth.onAuthStateChanged((user) =>
      setUser(user as User),
    );
    return () => unregisterAuthObserver();
  }, []);

  if (user) {
    return (
      <div
        style={{ textAlign: "center" }}
        className="flex items-center justify-center gap-5 p-0"
      >
        <img
          src={user.photoURL || ""}
          alt="avatar"
          style={{ width: 48, borderRadius: "50%", border: "2px solid #000" }}
        />
        <br />
        <button
          onClick={() => auth.signOut()}
          className="flex cursor-pointer items-center gap-2 rounded bg-gray-900 px-4 py-1 font-semibold text-white shadow-md transition-colors duration-200 hover:bg-gray-700"
        >
          <svg
            height="20"
            width="20"
            viewBox="0 0 24 24"
            fill="none"
            stroke="currentColor"
            strokeWidth="2"
            strokeLinecap="round"
            strokeLinejoin="round"
          >
            <path d="M9 21H5a2 2 0 0 1-2-2V5a2 2 0 0 1 2-2h4" />
            <polyline points="16 17 21 12 16 7" />
            <line x1="21" y1="12" x2="9" y2="12" />
          </svg>
          Sign out
        </button>
      </div>
    );
  }

  const handleGithubSignIn = async () => {
    const provider = new GithubAuthProvider();
    try {
      await signInWithPopup(auth, provider);
    } catch (error) {
      console.error("GitHub sign-in error:", error);
    }
  };

  return (
    <div
      style={{ textAlign: "center" }}
      className="flex items-center justify-center gap-5 p-0"
    >
      <button
        onClick={handleGithubSignIn}
<<<<<<< HEAD
        className="flex cursor-pointer items-center gap-2 rounded bg-[#1f1e1e] px-4 py-2 text-white hover:bg-[#2c2c2c]"
=======
        className="flex items-center justify-center gap-2 rounded bg-[var(--btn-bg)] px-3 py-1.5 text-xs font-semibold text-[var(--btn-text)] transition-colors duration-300 hover:bg-[var(--btn-hover)] hover:text-[var(--btn-hover-text)] sm:text-sm md:text-base"
>>>>>>> 9a1787e4
      >
        <svg
          height="22"
          width="22"
          viewBox="0 0 16 16"
          fill="currentColor"
          aria-hidden="true"
        >
          <path d="M8 0C3.58 0 0 3.58 0 8c0 3.54 2.29 6.53 5.47 7.59.4.07.55-.17.55-.38 0-.19-.01-.82-.01-1.49-2.01.37-2.53-.49-2.69-.94-.09-.23-.48-.94-.82-1.13-.28-.15-.68-.52-.01-.53.63-.01 1.08.58 1.23.82.72 1.21 1.87.87 2.33.66.07-.52.28-.87.51-1.07-1.78-.2-3.64-.89-3.64-3.95 0-.87.31-1.59.82-2.15-.08-.2-.36-1.02.08-2.12 0 0 .67-.21 2.2.82a7.65 7.65 0 0 1 2-.27c.68 0 1.36.09 2 .27 1.53-1.04 2.2-.82 2.2-.82.44 1.1.16 1.92.08 2.12.51.56.82 1.27.82 2.15 0 3.07-1.87 3.75-3.65 3.95.29.25.54.73.54 1.48 0 1.07-.01 1.93-.01 2.2 0 .21.15.46.55.38A8.013 8.013 0 0 0 16 8c0-4.42-3.58-8-8-8z" />
        </svg>
        <span className="github-text">Sign in with GitHub</span>
      </button>
    </div>
  );
};

export default FirebaseAuthGithub;<|MERGE_RESOLUTION|>--- conflicted
+++ resolved
@@ -77,11 +77,7 @@
     >
       <button
         onClick={handleGithubSignIn}
-<<<<<<< HEAD
-        className="flex cursor-pointer items-center gap-2 rounded bg-[#1f1e1e] px-4 py-2 text-white hover:bg-[#2c2c2c]"
-=======
         className="flex items-center justify-center gap-2 rounded bg-[var(--btn-bg)] px-3 py-1.5 text-xs font-semibold text-[var(--btn-text)] transition-colors duration-300 hover:bg-[var(--btn-hover)] hover:text-[var(--btn-hover-text)] sm:text-sm md:text-base"
->>>>>>> 9a1787e4
       >
         <svg
           height="22"
