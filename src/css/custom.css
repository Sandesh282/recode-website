.dropdown-content .border-r,
.dropdown-content .col-span-1,
.dropdown-content .col-span-2,
.dropdown-content a.border-r,
.dropdown-content a.col-span-1,
.dropdown-content a.col-span-2 {
  color: #111 !important;
}
/**
 * Any CSS included here will be global. The classic template
 * bundles Infima by default. Infima is a CSS framework designed to
 * work well for content-centric websites.
 */

/* You can override the default Infima variables here. */
@import "tailwindcss";

/* ===== INSTANT THEME TRANSITIONS ===== */
html {
  transition: background-color 0.15s ease, color 0.15s ease !important;
}

body {
  transition: background-color 0.15s ease, color 0.15s ease !important;
}

/* Instant transitions for theme-sensitive elements */
*,
*::before,
*::after {
  transition: background-color 0.15s ease, color 0.15s ease,
    border-color 0.15s ease, box-shadow 0.15s ease !important;
}

/* Very fast transitions for interactive elements */
button,
.button,
a,
input,
select,
textarea {
  transition: all 0.1s ease !important;
}

/* Instant navbar theme change */
.navbar,
.navbar__inner,
.navbar__brand,
.navbar__item,
.navbar__link {
  transition: background-color 0.1s ease, color 0.1s ease !important;
}

/* Force instant theme updates for key elements */
[data-theme="light"] .navbar {
  background-color: #ffffff !important;
  color: #1a202c !important;
}

[data-theme="dark"] .navbar {
  background-color: #121212 !important;
  color: #ffffff !important;
}

[data-theme="light"] .navbar__link {
  color: #1a202c !important;
}

[data-theme="dark"] .navbar__link {
  color: #ffffff !important;
}

:root {
  --ifm-color-primary: #2e8555;
  --ifm-color-primary-dark: #29784c;
  --ifm-color-primary-darker: #277148;
  --ifm-color-primary-darkest: #205d3b;
  --ifm-color-primary-light: #33925d;
  --ifm-color-primary-lighter: #359962;
  --ifm-color-primary-lightest: #3cad6e;
  --ifm-code-font-size: 95%;
  --docusaurus-highlighted-code-line-bg: rgba(0, 0, 0, 0.1);
  --ifm-color-primary-text: white;
  --ifm-color-secondary-text: #edf2f7;

  /* Light theme defaults */
  --ifm-background-color: #ffffff;
  --ifm-font-color-base: #000000;
}

/* For readability concerns, you should choose a lighter palette in dark mode. */
[data-theme="dark"] {
  --ifm-color-primary: #25c2a0;
  --ifm-color-primary-dark: #21af90;
  --ifm-color-primary-darker: #1fa588;
  --ifm-color-primary-darkest: #1a8870;
  --ifm-color-primary-light: #29d5b0;
  --ifm-color-primary-lighter: #32d8b4;
  --ifm-color-primary-lightest: #4fddbf;
  --docusaurus-highlighted-code-line-bg: rgba(0, 0, 0, 0.3);
  --ifm-color-primary-text: #ffffff;
  --ifm-color-secondary-text: #edf2f7;

  /* Dark theme background and text */
  --ifm-background-color: #121212;
  --ifm-font-color-base: #ffffff;

  /* Standardized Dark Theme Colors */
  --dark-bg-primary: #121212;
  --dark-bg-secondary: #1a1a1a;
  --dark-bg-tertiary: #2d2d2d;
  --dark-text-primary: #ffffff;
  --dark-text-secondary: #edf2f7;
  --dark-text-muted: #a0aec0;
  --dark-border: #2d2d2d;
  --dark-shadow: 0 4px 6px -1px rgba(0, 0, 0, 0.3),
    0 2px 4px -1px rgba(0, 0, 0, 0.2);
  --dark-shadow-lg: 0 20px 25px -5px rgba(0, 0, 0, 0.4),
    0 10px 10px -5px rgba(0, 0, 0, 0.2);

  /* Card and component backgrounds */
  --dark-card-bg: #1a1a1a;
  --dark-card-hover-bg: #2d2d2d;

  /* Form elements */
  --dark-input-bg: #2d2d2d;
  --dark-input-border: #4a5568;
  --dark-input-focus-border: #25c2a0;
}

@media screen and (min-width: 1057px) {
  .nav-emoji {
    display: none;
  }
}

@media screen and (min-width: 1205px) {
  .nav-emoji {
    display: inline-block;
  }
}

/* Icon-only navbar design for tablets and smaller screens */
@media (max-width: 1200px) {
  /* Right navbar container with proper spacing */
  .navbar .navbar__inner .navbar__items.navbar__items--right {
    display: flex !important;
    align-items: center;
    gap: 20px;
    margin: auto auto;
    flex-shrink: 0;
    height: 100%;
    padding: 8px 0;
  }

  /* Make all right navbar items visible with consistent layout */
  .navbar .navbar__inner .navbar__items.navbar__items--right .navbar__item {
    display: flex !important;
    visibility: visible !important;
    opacity: 1 !important;
    margin: 0 !important;
    align-items: center;
    justify-content: center;
  }

  /* GitHub auth button - improved styling */
  #firebase-auth-github-navbar button {
    width: 30x !important;
    height: 45px !important;
    padding: 5px !important;
    padding-left: 10px !important;
    font-size: 0 !important;
    /* Hide text */
    display: flex !important;
    justify-content: center !important;
    align-items: center !important;
    border-radius: 12px !important;
    background-color: #24292e !important;
    border: 1px solid rgba(255, 255, 255, 0.1) !important;

  /* Increase sidebar width for better spacing */
  .navbar-sidebar {
    width: 270px !important;
    min-width: 270px !important;
    max-width: 320px !important;
  }
    box-shadow: 0 3px 10px rgba(0, 0, 0, 0.15) !important;
    transition: all 0.25s cubic-bezier(0.4, 0, 0.2, 1) !important;
    cursor: pointer !important;
  }

  #firebase-auth-github-navbar button:hover {
    background-color: #1a1e22 !important;
    transform: translateY(-3px) !important;
    box-shadow: 0 6px 16px rgba(0, 0, 0, 0.2) !important;
    border-color: rgba(255, 255, 255, 0.2) !important;
  }

  #firebase-auth-github-navbar button svg {
    width: 24px !important;
    height: 24px !important;
    color: white !important;
    flex-shrink: 0 !important;
  }

  /* Search button - consistent styling */
  .DocSearch-Button {
    width: 48px !important;
    height: 48px !important;
    padding: 12px !important;
    border-radius: 10px !important;
    margin: 0 !important;
    display: flex !important;
    justify-content: center !important;
    align-items: center !important;
    background-color: var(--ifm-color-emphasis-200) !important;
    border: 1px solid var(--ifm-color-emphasis-300) !important;
    box-shadow: 0 2px 8px rgba(0, 0, 0, 0.12) !important;
    transition: all 0.2s cubic-bezier(0.4, 0, 0.2, 1) !important;
    cursor: pointer !important;
  }

  .DocSearch-Button:hover {
    background-color: var(--ifm-color-emphasis-300) !important;
    transform: translateY(-2px) !important;
    box-shadow: 0 4px 12px rgba(0, 0, 0, 0.18) !important;
    border-color: var(--ifm-color-emphasis-400) !important;
  }

  .DocSearch-Button-Placeholder,
  .DocSearch-Button-Keys {
    display: none !important;
  }

  .DocSearch-Search-Icon {
    width: 24px !important;
    height: 24px !important;
    margin: 0 !important;
    color: var(--ifm-color-emphasis-800) !important;
    flex-shrink: 0 !important;
  }

  /* Theme toggle - improved styling */
  .colorModeToggle {
    display: flex !important;
    width: 52px !important;
    height: 52px !important;
    padding: 14px !important;
    border-radius: 12px !important;
    margin: 0 !important;
    background-color: var(--ifm-color-emphasis-200) !important;
    border: 1px solid var(--ifm-color-emphasis-300) !important;
    box-shadow: 0 3px 10px rgba(0, 0, 0, 0.15) !important;
    transition: all 0.25s cubic-bezier(0.4, 0, 0.2, 1) !important;
    justify-content: center !important;
    align-items: center !important;
    cursor: pointer !important;
  }

  .colorModeToggle:hover {
    background-color: var(--ifm-color-emphasis-300) !important;
    transform: translateY(-3px) !important;
    box-shadow: 0 6px 16px rgba(0, 0, 0, 0.2) !important;
    border-color: var(--ifm-color-emphasis-400) !important;
  }

  .colorModeToggle svg {
    width: 24px !important;
    height: 24px !important;
    color: var(--ifm-color-emphasis-800) !important;
    flex-shrink: 0 !important;
  }

  /* Dark theme adjustments for mobile icons */
  [data-theme="dark"] .DocSearch-Button {
    background-color: var(--dark-bg-tertiary) !important;
    border-color: var(--dark-border) !important;
  }

  [data-theme="dark"] .DocSearch-Button:hover {
    background-color: var(--dark-card-hover-bg) !important;
  }

  [data-theme="dark"] .DocSearch-Search-Icon {
    color: var(--dark-text-secondary) !important;
  }

  [data-theme="dark"] .colorModeToggle {
    background-color: var(--dark-bg-tertiary) !important;
    border-color: var(--dark-border) !important;
  }

  [data-theme="dark"] .colorModeToggle:hover {
    background-color: var(--dark-card-hover-bg) !important;
  }

  [data-theme="dark"] .colorModeToggle svg {
    color: var(--dark-text-secondary) !important;
  }
}

/* Tablet and medium screen adjustments */
@media (max-width: 996px) {
  .navbar .navbar__inner .navbar__items.navbar__items--right {
    gap: 18px !important;
    margin-right: 60px !important;
  }
}

/* Custom nav item styles for dropdown and navbar */
.dropdown-content a,
.navbar__item,
.navbar__link {
  color: #111 !important;
  transition: color 0.2s ease, background 0.2s ease;
}

.dropdown-content a:hover,
.navbar__item:hover,
.navbar__link:hover {
  color: #2e8555 !important;
  background: none !important;
  border-radius: 0;
  box-shadow: none;
  transform: none;
  position: relative;
}

/* Fancy underline animation for nav/subnav text only */
.navbar__item:not(:has(img)):not(:has(svg)),
.navbar__link:not(:has(img)):not(:has(svg)),
.dropdown-content a:not(:has(img)):not(:has(svg)) {
  overflow: hidden;
}
.navbar__item:not(:has(img)):not(:has(svg))::after,
.navbar__link:not(:has(img)):not(:has(svg))::after,
.dropdown-content a:not(:has(img)):not(:has(svg))::after {
  content: "";
  display: block;
  position: absolute;
  left: 0;
  bottom: 0;
  width: 100%;
  height: 2px;
  background: #2e8555;
  transform: scaleX(0);
  transition: transform 0.3s cubic-bezier(0.4, 0, 0.2, 1);
}
.navbar__item:hover:not(:has(img)):not(:has(svg))::after,
.navbar__link:hover:not(:has(img)):not(:has(svg))::after,
.dropdown-content a:hover:not(:has(img)):not(:has(svg))::after {
  transform: scaleX(1);
}

[data-theme="dark"] .navbar__item:hover:not(:has(img)):not(:has(svg)),
[data-theme="dark"] .navbar__link:hover:not(:has(img)):not(:has(svg)),
[data-theme="dark"] .dropdown-content a:hover:not(:has(img)):not(:has(svg)) {
  color: #25c2a0 !important;
}
[data-theme="dark"] .navbar__item:not(:has(img)):not(:has(svg))::after,
[data-theme="dark"] .navbar__link:not(:has(img)):not(:has(svg))::after,
[data-theme="dark"] .dropdown-content a:not(:has(img)):not(:has(svg))::after {
  background: #25c2a0;
}

[data-theme="dark"] .dropdown-content a:hover,
[data-theme="dark"] .navbar__item:hover,
[data-theme="dark"] .navbar__link:hover {
  color: #fff !important;
  background: #164e63;
  border-radius: 8px;
  box-shadow: 0 4px 12px rgba(44, 62, 80, 0.18);
  transform: translateY(-1px) scale(1.01);
  text-decoration: underline;
}

/* Mobile screen adjustments */
@media (max-width: 768px) {
  .navbar .navbar__inner .navbar__items.navbar__items--right {
    gap: 16px !important;
    margin: auto auto;
  }
}

@media (max-width: 480px) {
  /* Compact but comfortable spacing for small screens */
  .navbar .navbar__inner .navbar__items.navbar__items--right {
    gap: 14px !important;
    margin: auto auto;
  }

  /* Comfortable button size for small screens */
  #firebase-auth-github-navbar button,
  .DocSearch-Button,
  .colorModeToggle {
    width: 44px !important;
    height: 44px !important;
    padding: 10px !important;
    border-radius: 10px !important;
  }

  #firebase-auth-github-navbar button svg,
  .DocSearch-Search-Icon,
  .colorModeToggle svg {
    width: 20px !important;
    height: 20px !important;
  }
}

@media (max-width: 360px) {
  /* Minimal but usable spacing for very small screens */
  .navbar .navbar__inner .navbar__items.navbar__items--right {
    gap: 12px !important;
    margin: auto auto;
  }

  /* Minimum usable button size */
  #firebase-auth-github-navbar button,
  .DocSearch-Button,
  .colorModeToggle {
    width: 40px !important;
    height: 40px !important;
    padding: 8px !important;
    border-radius: 8px !important;
  }

  #firebase-auth-github-navbar button svg,
  .DocSearch-Search-Icon,
  .colorModeToggle svg {
    width: 18px !important;
    height: 18px !important;
  }
}

.dropdown_grid {
  display: grid;
  grid-template-columns: repeat(3, 1fr);
  gap: 10px;
}

.dropbtn {
  width: 110px;
  background-color: transparent;
  color: #111 !important;
  padding: 14px;
  font-size: 18px;
  border: none;
  cursor: pointer;
  border-right: 1px solid #4e8da0db;
  margin: 2px;
}

.nav__icons {
  color: #111 !important;
  text-decoration: none;
}
.nav__icons img {
  width: 35px;
  height: 35px;
  border-radius: 50%;
}

.dropdown-content {
  position: relative;
  min-width: 180px;
}
.dropdown-content a {
  color: #111 !important;
  transition: background 0.2s, color 0.2s;
}
.dropdown-content .border-r,
.dropdown-content .col-span-1,
.dropdown-content .col-span-2 {
  color: #111 !important;
}

.dropdown-content a:hover {
  color: #fff !important;
  background: #222 !important;
  border-radius: 8px;
}
.no-scrollbar::-webkit-scrollbar {
  display: none;
}

/* Force left alignment for all tabs */
.tabs,
[class*="tabs--"] {
  display: flex !important;
  justify-content: flex-start !important;
  text-align: left !important;
  margin-left: 0 !important;
  padding-left: 0 !important;
  width: 100% !important;
}

/* Target all possible tab item variations */
.tabs__item,
[class*="tabs__item"],
.tabItem_LNqP,
[role="tab"] {
  text-align: left !important;
  justify-content: flex-start !important;

  .dropdown-content a:hover,
  .navbar__item:hover,
  .navbar__link:hover {
    color: #222 !important;
    background: #f3f4f6;
    border-radius: 8px;
    box-shadow: 0 2px 8px rgba(0, 0, 0, 0.08);
    transform: translateY(-2px) scale(1.04);
  }

  /* Subnav items (dropdown inner links) */
  .dropdown-content .grid.grid-cols-3.gap-4 a:hover,
  .dropdown-content .grid.grid-cols-1.col-span-2 a:hover {
    color: #2e8555 !important;
    background: none !important;
    border-radius: 0;
    box-shadow: none;
    transform: none;
    position: relative;
  }
}

[data-theme="dark"] .dropdown-content .grid.grid-cols-3.gap-4 a:hover,
[data-theme="dark"] .dropdown-content .grid.grid-cols-1.col-span-2 a:hover {
  color: #25c2a0 !important;
  background: none !important;
  border-radius: 0;
  box-shadow: none;
  transform: none;
  position: relative;
}

/* Active tab styles */
.tabs__item--active,
[class*="tabs__item--active"],
.tabItem_LNqP[aria-selected="true"],
[role="tab"][aria-selected="true"] {
  border-color: var(--ifm-toc-border-color) !important;
  border-bottom-color: var(--ifm-background-color) !important;
  background: var(--ifm-background-color) !important;
  color: var(--ifm-color-primary) !important;
  font-weight: bold !important;
}

/* Hover state */
.tabs__item:not(.tabs__item--active):hover,
[class*="tabs__item"]:not([class*="--active"]):hover,
[role="tab"]:not([aria-selected="true"]):hover {
  background-color: var(--ifm-menu-color-background-active) !important;
}

/* Remove any right margin/padding that might be pushing content */
.tabs-container,
[class*="tabs-container"] {
  width: 100% !important;
  margin: 0 !important;
  padding: 0 !important;
}

/* Ensure tab list takes full width */
[role="tablist"] {
  width: 100% !important;
  display: flex !important;
  justify-content: flex-start !important;
  margin: 0 !important;
  padding: 0 !important;
}

/* Gradient text utility */
.gradient-text {
  background: linear-gradient(135deg, #667eea 0%, #764ba2 100%);
  background-clip: text;
  -webkit-background-clip: text;
  -webkit-text-fill-color: transparent;
  color: transparent;
}

/* ===== THEME OVERRIDES - CLEAN APPROACH ===== */

/* Light theme - Clean background */
[data-theme="light"] {
  --ifm-background-color: #ffffff;
  --ifm-font-color-base: #1a202c;
  --ifm-card-background-color: #ffffff;
}

[data-theme="light"] body {
  background-color: var(--ifm-background-color) !important;
  color: var(--ifm-font-color-base) !important;
}

/* Dark theme - Clean background */
[data-theme="dark"] {
  --ifm-background-color: #121212;
  --ifm-font-color-base: #ffffff;
  --ifm-card-background-color: #1a1a1a;
}

[data-theme="dark"] body {
  background-color: var(--ifm-background-color) !important;
  color: var(--ifm-font-color-base) !important;
}

/* Global dark theme utilities */
[data-theme="dark"] .dark-bg-primary {
  background-color: var(--dark-bg-primary) !important;
}

[data-theme="dark"] .dark-bg-secondary {
  background-color: var(--dark-bg-secondary) !important;
}

[data-theme="dark"] .dark-bg-tertiary {
  background-color: var(--dark-bg-tertiary) !important;
}

[data-theme="dark"] .dark-text-primary {
  color: var(--dark-text-primary) !important;
}

[data-theme="dark"] .dark-text-secondary {
  color: var(--dark-text-secondary) !important;
}

[data-theme="dark"] .dark-text-muted {
  color: var(--dark-text-muted) !important;
}

[data-theme="dark"] .dark-border {
  border-color: var(--dark-border) !important;
}

[data-theme="dark"] .dark-shadow {
  box-shadow: var(--dark-shadow) !important;
}

[data-theme="dark"] .dark-shadow-lg {
  box-shadow: var(--dark-shadow-lg) !important;
}

/* Form elements dark theme */
[data-theme="dark"] input,
[data-theme="dark"] textarea,
[data-theme="dark"] select {
  background-color: var(--dark-input-bg) !important;
  border-color: var(--dark-input-border) !important;
  color: var(--dark-text-primary) !important;
}

[data-theme="dark"] input:focus,
[data-theme="dark"] textarea:focus,
[data-theme="dark"] select:focus {
  border-color: var(--dark-input-focus-border) !important;
  box-shadow: 0 0 0 2px rgba(37, 194, 160, 0.2) !important;
}

[data-theme="dark"] input::placeholder,
[data-theme="dark"] textarea::placeholder {
  color: var(--dark-text-muted) !important;
}

/* ===== CLEAN BUTTON FIXES ===== */

/* Remove conflicting button styles - let Docusaurus handle it naturally */
[data-theme="light"] .button--outline,
[data-theme="light"] .button--secondary {
  background-color: transparent !important;
  color: var(--ifm-font-color-base) !important;
  border: 1px solid var(--ifm-color-emphasis-300) !important;
}

[data-theme="dark"] .button--outline,
[data-theme="dark"] .button--secondary {
  background-color: transparent !important;
  color: var(--ifm-font-color-base) !important;
  border: 1px solid var(--ifm-color-emphasis-300) !important;
}

/* ===== MINIMAL THEME FIXES ===== */

/* Only fix specific problematic elements */
[data-theme="light"] .card {
  background-color: var(--ifm-card-background-color) !important;
  color: var(--ifm-font-color-base) !important;
}

[data-theme="dark"] .card {
  background-color: var(--ifm-card-background-color) !important;
  color: var(--ifm-font-color-base) !important;
}

/* Card components dark theme */
[data-theme="dark"] .card {
  background-color: var(--dark-card-bg) !important;
  border-color: var(--dark-border) !important;
  color: var(--dark-text-primary) !important;
  box-shadow: var(--dark-shadow) !important;
}

[data-theme="dark"] .card:hover {
  background-color: var(--dark-card-hover-bg) !important;
  box-shadow: var(--dark-shadow-lg) !important;
}

/* Table dark theme */
[data-theme="dark"] table {
  background-color: var(--dark-bg-secondary) !important;
  color: var(--dark-text-primary) !important;
}

[data-theme="dark"] th {
  background-color: var(--dark-bg-tertiary) !important;
  color: var(--dark-text-primary) !important;
  border-color: var(--dark-border) !important;
}

[data-theme="dark"] td {
  border-color: var(--dark-border) !important;
  color: var(--dark-text-primary) !important;
}

[data-theme="dark"] tr:hover {
  background-color: var(--dark-card-hover-bg) !important;
}

/* Navigation dark theme */
[data-theme="dark"] .navbar {
  background-color: var(--dark-bg-secondary) !important;
  border-color: var(--dark-border) !important;
}

[data-theme="dark"] .navbar__item {
  color: var(--dark-text-primary) !important;
}

[data-theme="dark"] .navbar__link:hover {
  color: var(--ifm-color-primary) !important;
}

/* Footer - keeping original styling */

/* Modal dark theme */
[data-theme="dark"] .modal {
  background-color: var(--dark-bg-secondary) !important;
  color: var(--dark-text-primary) !important;
  border-color: var(--dark-border) !important;
}

[data-theme="dark"] .modal-header {
  background-color: var(--dark-bg-tertiary) !important;
  border-color: var(--dark-border) !important;
}

/* Dropdown dark theme */
[data-theme="dark"] .dropdown {
  background-color: var(--dark-bg-secondary) !important;
  border-color: var(--dark-border) !important;
  box-shadow: var(--dark-shadow-lg) !important;
}

[data-theme="dark"] .dropdown__link {
  color: var(--dark-text-primary) !important;
}

[data-theme="dark"] .dropdown__link:hover {
  background-color: var(--dark-card-hover-bg) !important;
  color: var(--ifm-color-primary) !important;
}

/* Code blocks dark theme */
[data-theme="dark"] pre {
  background-color: var(--dark-bg-tertiary) !important;
  border-color: var(--dark-border) !important;
}

[data-theme="dark"] code {
  background-color: var(--dark-bg-tertiary) !important;
  color: var(--dark-text-primary) !important;
}

/* ===== DOCUSAURUS DOCUMENTATION PAGES DARK THEME ===== */

/* Main documentation layout - EXCLUDE community page */
[data-theme="dark"] body:not(:has(.community-page)) .main-wrapper {
  background-color: var(--dark-bg-primary) !important;
  color: var(--dark-text-primary) !important;
}

[data-theme="dark"] body:not(:has(.community-page)) .docusaurus-wrapper {
  background-color: var(--dark-bg-primary) !important;
}

/* Documentation content area - EXCLUDE community page */
[data-theme="dark"] body:not(:has(.community-page)) .container {
  background-color: var(--dark-bg-primary) !important;
}

[data-theme="dark"] body:not(:has(.community-page)) .row {
  background-color: var(--dark-bg-primary) !important;
}

[data-theme="dark"] body:not(:has(.community-page)) .col {
  background-color: var(--dark-bg-primary) !important;
}

/* Documentation sidebar */
[data-theme="dark"] .theme-doc-sidebar-container {
  background-color: var(--dark-bg-secondary) !important;
  border-color: var(--dark-border) !important;
}

[data-theme="dark"] .theme-doc-sidebar-menu {
  background-color: var(--dark-bg-secondary) !important;
}

[data-theme="dark"] .menu__link {
  color: var(--dark-text-secondary) !important;
}

[data-theme="dark"] .menu__link:hover {
  background-color: var(--dark-card-hover-bg) !important;
  color: var(--dark-text-primary) !important;
}

[data-theme="dark"] .menu__link--active {
  background-color: var(--ifm-color-primary) !important;
  color: white !important;
}

[data-theme="dark"] .menu__list-item-collapsible {
  background-color: var(--dark-bg-secondary) !important;
}

[data-theme="dark"] .menu__caret {
  color: var(--dark-text-muted) !important;
}

/* Documentation content */
[data-theme="dark"] .theme-doc-markdown {
  background-color: var(--dark-bg-primary) !important;
  color: var(--dark-text-primary) !important;
}

[data-theme="dark"] .markdown {
  background-color: var(--dark-bg-primary) !important;
  color: var(--dark-text-primary) !important;
}

[data-theme="dark"] .markdown h1,
[data-theme="dark"] .markdown h2,
[data-theme="dark"] .markdown h3,
[data-theme="dark"] .markdown h4,
[data-theme="dark"] .markdown h5,
[data-theme="dark"] .markdown h6 {
  color: var(--dark-text-primary) !important;
}

[data-theme="dark"] .markdown p {
  color: var(--dark-text-secondary) !important;
}

[data-theme="dark"] .markdown li {
  color: var(--dark-text-secondary) !important;
}

[data-theme="dark"] .markdown a {
  color: var(--ifm-color-primary) !important;
}

[data-theme="dark"] .markdown a:hover {
  color: var(--ifm-color-primary-light) !important;
}

/* Documentation breadcrumbs */
[data-theme="dark"] .breadcrumbs {
  background-color: var(--dark-bg-primary) !important;
}

[data-theme="dark"] .breadcrumbs__link {
  color: var(--dark-text-muted) !important;
}

[data-theme="dark"] .breadcrumbs__link:hover {
  color: var(--dark-text-primary) !important;
}

[data-theme="dark"] .breadcrumbs__item--active .breadcrumbs__link {
  color: var(--dark-text-primary) !important;
}

/* Documentation table of contents */
[data-theme="dark"] .table-of-contents {
  background-color: var(--dark-bg-primary) !important;
}

[data-theme="dark"] .table-of-contents__link {
  color: var(--dark-text-muted) !important;
}

[data-theme="dark"] .table-of-contents__link:hover {
  color: var(--dark-text-primary) !important;
}

[data-theme="dark"] .table-of-contents__link--active {
  color: var(--ifm-color-primary) !important;
}

/* Documentation pagination */
[data-theme="dark"] .pagination-nav {
  background-color: var(--dark-bg-primary) !important;
}

[data-theme="dark"] .pagination-nav__link {
  background-color: var(--dark-bg-secondary) !important;
  border-color: var(--dark-border) !important;
  color: var(--dark-text-primary) !important;
}

[data-theme="dark"] .pagination-nav__link:hover {
  background-color: var(--dark-card-hover-bg) !important;
  border-color: var(--ifm-color-primary) !important;
}

[data-theme="dark"] .pagination-nav__sublabel {
  color: var(--dark-text-muted) !important;
}

[data-theme="dark"] .pagination-nav__label {
  color: var(--dark-text-primary) !important;
}

/* Documentation admonitions (info, warning, etc.) */
[data-theme="dark"] .admonition {
  background-color: var(--dark-bg-secondary) !important;
  border-color: var(--dark-border) !important;
  color: var(--dark-text-primary) !important;
}

[data-theme="dark"] .admonition-heading {
  color: var(--dark-text-primary) !important;
}

[data-theme="dark"] .admonition-content {
  color: var(--dark-text-secondary) !important;
}

/* Documentation tabs */
[data-theme="dark"] .tabs-container {
  background-color: var(--dark-bg-primary) !important;
}

[data-theme="dark"] .tabs {
  background-color: var(--dark-bg-secondary) !important;
  border-color: var(--dark-border) !important;
}

[data-theme="dark"] .tabs__item {
  background-color: var(--dark-bg-secondary) !important;
  color: var(--dark-text-muted) !important;
  border-color: var(--dark-border) !important;
}

[data-theme="dark"] .tabs__item:hover {
  background-color: var(--dark-card-hover-bg) !important;
  color: var(--dark-text-primary) !important;
}

[data-theme="dark"] .tabs__item--active {
  background-color: var(--dark-bg-primary) !important;
  color: var(--ifm-color-primary) !important;
  border-bottom-color: var(--ifm-color-primary) !important;
}

[data-theme="dark"] .tabpanel {
  background-color: var(--dark-bg-primary) !important;
  color: var(--dark-text-primary) !important;
}

/* Documentation code blocks */
[data-theme="dark"] .prism-code {
  background-color: var(--dark-bg-tertiary) !important;
  color: var(--dark-text-primary) !important;
}

[data-theme="dark"] .codeBlockTitle {
  background-color: var(--dark-bg-tertiary) !important;
  color: var(--dark-text-primary) !important;
  border-color: var(--dark-border) !important;
}

[data-theme="dark"] .codeBlockLines {
  background-color: var(--dark-bg-tertiary) !important;
}

[data-theme="dark"] .token-line {
  color: var(--dark-text-primary) !important;
}

/* Documentation blockquotes */
[data-theme="dark"] blockquote {
  background-color: var(--dark-bg-secondary) !important;
  border-left-color: var(--ifm-color-primary) !important;
  color: var(--dark-text-secondary) !important;
}

/* Documentation details/summary */
[data-theme="dark"] details {
  background-color: var(--dark-bg-secondary) !important;
  border-color: var(--dark-border) !important;
}

[data-theme="dark"] summary {
  background-color: var(--dark-bg-tertiary) !important;
  color: var(--dark-text-primary) !important;
}

/* Documentation search */
[data-theme="dark"] .DocSearch {
  --docsearch-primary-color: var(--ifm-color-primary) !important;
  --docsearch-text-color: var(--dark-text-primary) !important;
  --docsearch-muted-color: var(--dark-text-muted) !important;
  --docsearch-container-background: rgba(18, 18, 18, 0.8) !important;
  --docsearch-modal-background: var(--dark-bg-secondary) !important;
  --docsearch-searchbox-background: var(--dark-bg-tertiary) !important;
  --docsearch-searchbox-focus-background: var(--dark-bg-tertiary) !important;
  --docsearch-hit-color: var(--dark-text-primary) !important;
  --docsearch-hit-active-color: var(--dark-text-primary) !important;
  --docsearch-hit-background: var(--dark-bg-tertiary) !important;
  --docsearch-hit-shadow: var(--dark-shadow) !important;
  --docsearch-key-gradient: linear-gradient(
    -225deg,
    var(--dark-bg-tertiary),
    var(--dark-bg-secondary)
  ) !important;
  --docsearch-key-shadow: inset 0 -2px 0 0 var(--dark-border),
    inset 0 0 1px 1px var(--dark-border), 0 1px 2px 1px rgba(0, 0, 0, 0.3) !important;
  --docsearch-footer-background: var(--dark-bg-tertiary) !important;
  --docsearch-footer-shadow: var(--dark-shadow) !important;
}

/* Documentation edit page link */
[data-theme="dark"] .theme-edit-this-page {
  color: var(--dark-text-muted) !important;
}

[data-theme="dark"] .theme-edit-this-page:hover {
  color: var(--ifm-color-primary) !important;
}

/* Documentation last updated */
[data-theme="dark"] .theme-last-updated {
  color: var(--dark-text-muted) !important;
}

/* Documentation category cards */
[data-theme="dark"] .card {
  background-color: var(--dark-card-bg) !important;
  border-color: var(--dark-border) !important;
  color: var(--dark-text-primary) !important;
  box-shadow: var(--dark-shadow) !important;
}

[data-theme="dark"] .card:hover {
  background-color: var(--dark-card-hover-bg) !important;
  box-shadow: var(--dark-shadow-lg) !important;
}

[data-theme="dark"] .card__header {
  color: var(--dark-text-primary) !important;
}

[data-theme="dark"] .card__body {
  color: var(--dark-text-secondary) !important;
}

[data-theme="dark"] .card__footer {
  border-color: var(--dark-border) !important;
}

/* Documentation hero banner */
[data-theme="dark"] .hero {
  background-color: var(--dark-bg-secondary) !important;
  color: var(--dark-text-primary) !important;
}

[data-theme="dark"] .hero__title {
  color: var(--dark-text-primary) !important;
}

[data-theme="dark"] .hero__subtitle {
  color: var(--dark-text-secondary) !important;
}

/* Documentation alert/callout boxes */
[data-theme="dark"] .alert {
  background-color: var(--dark-bg-secondary) !important;
  border-color: var(--dark-border) !important;
  color: var(--dark-text-primary) !important;
}

[data-theme="dark"] .alert--primary {
  background-color: rgba(37, 194, 160, 0.1) !important;
  border-color: var(--ifm-color-primary) !important;
}

[data-theme="dark"] .alert--secondary {
  background-color: var(--dark-bg-tertiary) !important;
  border-color: var(--dark-border) !important;
}

[data-theme="dark"] .alert--success {
  background-color: rgba(34, 197, 94, 0.1) !important;
  border-color: #22c55e !important;
}

[data-theme="dark"] .alert--info {
  background-color: rgba(59, 130, 246, 0.1) !important;
  border-color: #3b82f6 !important;
}

[data-theme="dark"] .alert--warning {
  background-color: rgba(245, 158, 11, 0.1) !important;
  border-color: #f59e0b !important;
}

[data-theme="dark"] .alert--danger {
  background-color: rgba(239, 68, 68, 0.1) !important;
  border-color: #ef4444 !important;
}

/* Documentation inline code */
[data-theme="dark"] code:not([class*="language-"]) {
  background-color: var(--dark-bg-tertiary) !important;
  color: var(--ifm-color-primary) !important;
  border: 1px solid var(--dark-border) !important;
}

/* Documentation horizontal rules */
[data-theme="dark"] hr {
  border-color: var(--dark-border) !important;
}

/* Documentation images */
[data-theme="dark"] .markdown img {
  border-radius: 8px;
  box-shadow: var(--dark-shadow);
}

/* Fix for any remaining white backgrounds */
[data-theme="dark"] .theme-doc-version-banner {
  background-color: var(--dark-bg-secondary) !important;
  border-color: var(--dark-border) !important;
  color: var(--dark-text-primary) !important;
}

[data-theme="dark"] .theme-doc-version-badge {
  background-color: var(--dark-bg-tertiary) !important;
  color: var(--dark-text-primary) !important;
}

/* Ensure all text is readable */
[data-theme="dark"] * {
  border-color: var(--dark-border);
}

[data-theme="dark"] .theme-doc-markdown > div,
[data-theme="dark"] .theme-doc-markdown > section,
[data-theme="dark"] .theme-doc-markdown > article {
  background-color: var(--dark-bg-primary) !important;
  color: var(--dark-text-primary) !important;
}
html.theme-light .bg-white {
  background-color: #ffffff !important;
}

html.theme-light .text-black {
  color: #000000 !important;
}

html.theme-light .text-gray-900 {
  color: #1a1a1a !important;
}

/* Modern Blog Enhancements */
.modern-gradient-bg {
  background: linear-gradient(135deg, #667eea 0%, #764ba2 100%);
}

.modern-card-shadow {
  box-shadow: 0 20px 25px -5px rgba(0, 0, 0, 0.1),
    0 10px 10px -5px rgba(0, 0, 0, 0.04);
}

.modern-card-shadow-hover {
  box-shadow: 0 25px 50px -12px rgba(0, 0, 0, 0.25);
}

.modern-backdrop-blur {
  backdrop-filter: blur(10px);
  -webkit-backdrop-filter: blur(10px);
}

.modern-text-gradient {
  background: linear-gradient(135deg, #667eea 0%, #764ba2 100%);
  -webkit-background-clip: text;
  -webkit-text-fill-color: transparent;
  background-clip: text;
}

.modern-transition {
  transition: all 0.3s cubic-bezier(0.4, 0, 0.2, 1);
}

.modern-hover-lift:hover {
  transform: translateY(-4px);
}

.modern-hover-scale:hover {
  transform: scale(1.02);
}

/* Smooth scrolling for the entire page */
html {
  scroll-behavior: smooth;
}

/* Enhanced focus styles */
*:focus {
  outline: 2px solid #667eea;
  outline-offset: 2px;
}

/* Custom selection colors */
::selection {
  background: rgba(102, 126, 234, 0.2);
  color: inherit;
}

::-moz-selection {
  background: rgba(102, 126, 234, 0.2);
  color: inherit;
}

/* ===== STEP 3: BASIC FOOTER PROTECTION ===== */
/* Prevent global dark theme container rule from affecting footer */
[data-theme="dark"] .enhanced-footer .container {
  background-color: transparent !important;
}

/* ===== STEP 4: FOOTER BACKGROUND PROTECTION ===== */
/* Ensure footer maintains its gradient background in dark mode */
[data-theme="dark"] .enhanced-footer {
  background: linear-gradient(
    135deg,
    #0f0f23 0%,
    #1a1a2e 25%,
    #16213e 50%,
    #0f3460 75%,
    #533483 100%
  ) !important;
  color: #e2e8f0 !important;
}

/* ===== STEP 5: FOOTER SECTION PROTECTION ===== */
/* Protect specific footer sections from global overrides */
[data-theme="dark"] .enhanced-footer .footer-links-section {
  background: rgba(0, 0, 0, 0.15) !important;
}

[data-theme="dark"] .enhanced-footer .footer-bottom {
  background: rgba(0, 0, 0, 0.2) !important;
}

/* ===== STEP 6: MAXIMUM SPECIFICITY PROTECTION ===== */
/* Override the exact problematic global rule with same specificity */
[data-theme="dark"]
  body:not(:has(.community-page))
  .enhanced-footer
  .container {
  background-color: transparent !important;
}

[data-theme="dark"] body:not(:has(.community-page)) .enhanced-footer {
  background: linear-gradient(
    135deg,
    #0f0f23 0%,
    #1a1a2e 25%,
    #16213e 50%,
    #0f3460 75%,
    #533483 100%
  ) !important;
  color: #e2e8f0 !important;
}

/* ===== STEP 7: COMPREHENSIVE ELEMENT PROTECTION ===== */
/* Protect all footer elements from any global overrides */
[data-theme="dark"] .enhanced-footer *,
[data-theme="dark"] .enhanced-footer .row,
[data-theme="dark"] .enhanced-footer .col,
[data-theme="dark"] .enhanced-footer div,
[data-theme="dark"] .enhanced-footer section {
  background-color: transparent !important;
}

/* Ensure text colors inherit properly */
[data-theme="dark"] .enhanced-footer,
[data-theme="dark"] .enhanced-footer * {
  color: inherit !important;
}

/* ===== REMOVE THEME TOGGLE FROM MOBILE SIDEBAR ===== */
@media (max-width: 1200px) {
  /* Aggressively hide theme toggle in mobile sidebar */
  .navbar-sidebar__brand
    button:not(.navbar-sidebar__close):not([class*="close"]),
  .navbar-sidebar__brand .colorModeToggle,
  .navbar-sidebar .colorModeToggle,
  .navbar-sidebar__brand button[class*="colorModeToggle"],
  .navbar-sidebar button[class*="colorModeToggle"],
  .navbar-sidebar__brand
    .clean-btn[class*="toggle"]:not(.navbar-sidebar__close),
  .navbar-sidebar .clean-btn[class*="toggle"]:not(.navbar-sidebar__close),
  .navbar-sidebar__brand [class*="toggle_"]:not(.navbar-sidebar__close),
  .navbar-sidebar [class*="toggle_"]:not(.navbar-sidebar__close),
  .navbar-sidebar__brand button[aria-label*="mode"],
  .navbar-sidebar button[aria-label*="mode"],
  .navbar-sidebar__brand button[aria-label*="theme"],
  .navbar-sidebar button[aria-label*="theme"],
  .navbar-sidebar__brand button[aria-label*="Switch"],
  .navbar-sidebar button[aria-label*="Switch"] {
    display: none !important;
    visibility: hidden !important;
    opacity: 0 !important;
    width: 0 !important;
    height: 0 !important;
    margin: 0 !important;
    padding: 0 !important;
    overflow: hidden !important;
    position: absolute !important;
    left: -9999px !important;
    pointer-events: none !important;
  }

  /* Ensure close button is always visible */
  .navbar-sidebar__brand .navbar-sidebar__close,
  .navbar-sidebar__brand button[class*="close"],
  .navbar-sidebar__brand .clean-btn.navbar-sidebar__close {
    display: block !important;
    visibility: visible !important;
    opacity: 1 !important;
    position: static !important;
    left: auto !important;
    pointer-events: auto !important;
  }
<<<<<<< HEAD
}

/* STAR section border fixes for dark mode */
[data-theme='dark'] .star-border-red {
  border-color: #ef4444 !important; 
}

[data-theme='dark'] .star-border-yellow {
  border-color: #eab308 !important; 
}

[data-theme='dark'] .star-border-green {
  border-color: #22c55e !important; 
}

[data-theme='dark'] .star-border-blue {
  border-color: #3b82f6 !important; 
}

[data-theme='light'] .interview-prep-page h1,
[data-theme='light'] .interview-prep-page h2,
[data-theme='light'] .interview-prep-page h3,
[data-theme='light'] .interview-prep-page h4,
[data-theme='light'] .interview-prep-page h5,
[data-theme='light'] .interview-prep-page h6 {
  color: #ffffff !important;
}

.watch-video-btn {
  background-color: #dc2626; 
  color: #ffffff; 
  padding: 0.5rem 1rem; 
  border-radius: 0.5rem; 
  font-size: 0.875rem; 
  font-weight: 500;
  display: inline-flex; 
  align-items: center; 
  transition: background-color 0.2s ease-in-out; 
}

.watch-video-btn:hover {
  background-color: #b91c1c; 
}

[data-theme='dark'] .interview-prep-sidebar:hover {
  border-color: #3b82f6 !important; 
}

[data-theme='dark'] .interview-prep-sidebar {
  border-color:#4b5563 !important; 
}

/* Active tab in dark mode */
[data-theme='dark'] .interview-prep-nav-tab-active {
  border-bottom-color: #60a5fa !important; 
  color: #60a5fa !important;
}

/* Inactive tab in dark mode */
[data-theme='dark'] .interview-prep-nav-tab-inactive {
  border-bottom-color: transparent !important;
  color: #9ca3af !important; 
}

[data-theme='dark'] .interview-prep-nav-tab-inactive:hover {
  color: #d1d5db !important; 
}

.interview-prep-discord-btn{
  color:white;

}

[data-theme='dark'].interview-prep-join-comm{
  border-color:#854D0E
=======

  /* Fix: Remove extra box/space above dropdown nav items in sidebar */
  .navbar-sidebar__item,
  .navbar-sidebar__link,
  .navbar-sidebar__brand {
    margin-top: 0 !important;
    padding-top: 0 !important;
    border-top: none !important;
    box-shadow: none !important;
  }
  .navbar-sidebar__item:first-child,
  .navbar-sidebar__link:first-child {
    margin-top: 0 !important;
    padding-top: 0 !important;
    border-top: none !important;
    box-shadow: none !important;
  }
  /* Remove any unwanted hr or divider above dropdowns */
  .navbar-sidebar hr,
  .navbar-sidebar__item hr {
    display: none !important;
    margin: 0 !important;
    padding: 0 !important;
    border: none !important;
  }
  /* Remove grid gap above dropdowns */
  .navbar-sidebar .grid {
    gap: 0 !important;
    margin-top: 0 !important;
    padding-top: 0 !important;
  }
>>>>>>> 10a68425
}<|MERGE_RESOLUTION|>--- conflicted
+++ resolved
@@ -1356,8 +1356,7 @@
     left: auto !important;
     pointer-events: auto !important;
   }
-<<<<<<< HEAD
-}
+
 
 /* STAR section border fixes for dark mode */
 [data-theme='dark'] .star-border-red {
@@ -1432,7 +1431,7 @@
 
 [data-theme='dark'].interview-prep-join-comm{
   border-color:#854D0E
-=======
+}
 
   /* Fix: Remove extra box/space above dropdown nav items in sidebar */
   .navbar-sidebar__item,
@@ -1464,5 +1463,4 @@
     margin-top: 0 !important;
     padding-top: 0 !important;
   }
->>>>>>> 10a68425
-}+}
