--- conflicted
+++ resolved
@@ -1182,7 +1182,6 @@
   color: #fdba74;
   text-decoration: none;
 }
-<<<<<<< HEAD
 /* Move navbar right items to absolute right corner */
 .navbar .navbar__inner {
   display: flex !important;
@@ -1192,6 +1191,7 @@
   max-width: none !important;
 }
 
+
 .navbar .navbar__items {
   display: flex !important;
   align-items: center !important;
@@ -1216,7 +1216,6 @@
   max-width: none !important;
   width: 100% !important;
   padding: 0 !important;
-=======
 
 .practice-tab-link:hover{
   color: white;
@@ -1224,5 +1223,5 @@
 }
 .practice-tab-link{
   color: white;
->>>>>>> 476d237b
+
 }