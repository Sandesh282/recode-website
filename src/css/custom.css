[data-theme="light"] .interview-prep-page p,
[data-theme="light"] .interview-prep-page li,
[data-theme="light"] .interview-prep-page span,
[data-theme="light"] .interview-prep-page div {
  color: inherit;
}

/* You can override the default Infima variables here. */
@import "tailwindcss";

/* ===== UNIFIED SIDEBAR STYLING ===== */
/**
 * Combined sidebar styles from:
 * - custom-sidebar.css
 * - menu-fixes.css
 * - sidebar-active.css
 * - active-sidebar-override.css
 */

/* ================= SECTION 1: BASIC MENU STRUCTURE ================= */

/* Fix menu overflow and ensure proper display */
.menu__list {
  overflow: visible;
  padding-bottom: 2rem;
}

/* Ensure the sidebar container allows content to overflow when needed */
.sidebar {
  overflow-y: auto;
  overflow-x: hidden;
  padding-bottom: 5rem;
}

/* Style for expanded categories to ensure they're fully visible */
.menu__list-item {
  overflow: visible;
  margin: 2px 0;
}

/* Custom spacing for sidebar */
.theme-doc-sidebar-container {
  --doc-sidebar-width: 320px;
}

/* ================= SECTION 2: ACTIVE ITEM STYLING ================= */

/* Better transitions for all menu links */
.menu__link {
  transition: all 0.25s ease-in-out;
}

/* Force high visibility for active sidebar items - Green Theme */
.menu__link--active {
  background-color: #ecfdf5;
  /* Light green background */
  color: #2f855a;
  /* Strong green text */
  font-weight: bold;
  position: relative;
  box-shadow: 0 2px 8px rgba(56, 161, 105, 0.2);
}

/* Make the active icon stand out in the sidebar */
.menu__link--active .categoryIcon,
.menu__link--active .linkIcon {
  color: #38a169;
}

/* Make active text bold and larger */
.menu__link--active span {
  font-weight: 700;
  color: #2f855a;
  /* Strong green color */
  font-size: 1.05em;
}

/* ================= SECTION 3: ACTIVE INDICATORS ================= */

/* Style the existing dot for active pages */
a.menu__link.menu__link--active div span:first-child {
  background-color: #38a169 !important;
  /* Green dot */
  opacity: 1 !important;
  width: 8px !important;
  height: 8px !important;
  box-shadow: 0 0 6px #38a169 !important;
  /* Add glow effect */
  animation: breatheGreen 2s infinite;
}

/* Add arrow indicator to the right */
.menu__link--active::after {
  content: "→";
  position: absolute;
  right: 8px;
  top: 50%;
  transform: translateY(-50%);
  color: #38a169;
  font-weight: bold;
}

/* Breathing animation for active indicators */
@keyframes breatheGreen {
  0% {
    opacity: 0.7;
    transform: translateY(-50%) scale(1);
  }

  50% {
    opacity: 1;
    transform: translateY(-50%) scale(1.2);
  }

  100% {
    opacity: 0.7;
    transform: translateY(-50%) scale(1);
  }
}

/* ================= SECTION 4: CUSTOM SIDEBAR CATEGORY THEMES ================= */

/* GitHub theme */
.custom-sidebar-github>.menu__list-item-collapsible>.menu__link {
  background: linear-gradient(135deg, #24292e, #586069);
  color: white;
  border-radius: 8px;
  margin: 4px 0;
  font-weight: 600;
}

/* Python theme */
.custom-sidebar-python>.menu__list-item-collapsible>.menu__link {
  background: linear-gradient(135deg, #3776ab, #ffd43b);
  color: white;
  border-radius: 8px;
  margin: 4px 0;
  font-weight: 600;
}

/* SQL theme */
.custom-sidebar-sql>.menu__list-item-collapsible>.menu__link {
  background: linear-gradient(135deg, #336791, #4479a1);
  color: white;
  border-radius: 8px;
  margin: 4px 0;
  font-weight: 600;
}

/* Next.js theme */
.custom-sidebar-nextjs>.menu__list-item-collapsible>.menu__link {
  background: linear-gradient(135deg, #000000, #333333);
  color: white;
  border-radius: 8px;
  margin: 4px 0;
  font-weight: 600;
}

/* Google Student Ambassador theme */
.custom-sidebar-gsa>.menu__list-item-collapsible>.menu__link {
  background: linear-gradient(135deg, #4285f4, #34a853);
  color: white;
  border-radius: 8px;
  margin: 4px 0;
  font-weight: 600;
}

/* Technical theme */
.custom-sidebar-technical>.menu__list-item-collapsible>.menu__link {
  background: linear-gradient(135deg, #ff6b6b, #ee5a24);
  color: white;
  border-radius: 8px;
  margin: 4px 0;
  font-weight: 600;
}

/* Custom subcategory styling */
.custom-sidebar-setup>.menu__list-item-collapsible>.menu__link,
.custom-sidebar-basics>.menu__list-item-collapsible>.menu__link,
.custom-sidebar-maintainer>.menu__list-item-collapsible>.menu__link {
  background: rgba(36, 41, 46, 0.1);
  border-left: 3px solid #24292e;
  padding-left: 16px;
  margin-left: 8px;
}

/* Hover effects for all custom categories */
.custom-sidebar-github>.menu__list-item-collapsible>.menu__link:hover,
.custom-sidebar-python>.menu__list-item-collapsible>.menu__link:hover,
.custom-sidebar-sql>.menu__list-item-collapsible>.menu__link:hover,
.custom-sidebar-nextjs>.menu__list-item-collapsible>.menu__link:hover,
.custom-sidebar-gsa>.menu__list-item-collapsible>.menu__link:hover,
.custom-sidebar-technical>.menu__list-item-collapsible>.menu__link:hover {
  transform: translateX(4px);
  box-shadow: 0 4px 12px rgba(0, 0, 0, 0.15);
  transition: all 0.3s ease;
}

/* ================= SECTION 5: DARK MODE ADJUSTMENTS ================= */

/* Dark mode styles for active items */
html[data-theme="dark"] .menu__link--active {
  background-color: rgba(72, 187, 120, 0.15);
  color: #9ae6b4;
}

/* Dark mode text color */
html[data-theme="dark"] .menu__link--active span {
  color: #9ae6b4;
}

/* Dark mode dot styling */
html[data-theme="dark"] a.menu__link.menu__link--active div span:first-child {
  background-color: #9ae6b4 !important;
  box-shadow: 0 0 8px #68d391 !important;
}

/* Dark mode indicator colors */
html[data-theme="dark"] .menu__link--active::after {
  color: #68d391;
}

/* Navbar styling and alignment */
.navbar,
.navbar__inner,
.navbar__brand,
.navbar__item,
.navbar__link {
  transition:
    background-color var(--ifm-transition-fast) ease,
    color var(--ifm-transition-fast) ease;
}

/*======= SECTION 6: Fix navbar alignment and spacing ======== */
.navbar {
  /* padding: 0 1rem; */
  padding-left: 0 !important;
  margin: 0;
  height: 60px;
  display: flex;
}

.navbar__brand {
  display: flex;
  align-items: center !important;
  justify-content: flex-start !important;
  margin-right: 1rem;
  margin-left: 0;
  flex-shrink: 0;
}

.navbar__logo {
  height: 2.2rem;
  margin-right: 0.5rem;
}

.navbar__title {
  font-size: 1rem;
  font-weight: 600;
  white-space: nowrap;
}

.navbar__items {
  display: flex;
  align-items: center;
  gap: 0.3rem !important;
  margin: 0 !important;
  padding: 0 !important;
}

/* ======== SECTION 7 : Adjust individual navbar items ==========*/
.navbar__items>.navbar__item {
  padding: 0.2rem 0.3rem !important;
  margin: 0 !important;
}

.navbar__item {
  display: flex;
  align-items: center;
  padding: 0.3rem 0.5rem;
  font-size: 0.85rem;
  line-height: 1.2;
}

.navbar__link {
  display: flex;
  align-items: center;
  gap: 0.5rem;
}

/* Fix icon alignment in navbar */
.navbar__link svg,
.navbar__link img {
  margin: auto;
  vertical-align: middle;
}

/* ===== SECTION 8: DROPDOWN BEHAVIOR FIXES ===== */
/* Fix dropdown visibility and styling issues */

/* Ensure dropdowns are visible on big screens */
@media (min-width: 1300px) {

  .navbar__item.dropdown,
  .navbar__item:has(.dropdown-content) {
    position: relative !important;
    overflow: visible !important;
  }

  .navbar__item.dropdown .dropdown__menu,
  .navbar__item .dropdown-content {
    position: absolute !important;
    top: 100% !important;
    left: 0 !important;
    z-index: 9999 !important;
    display: none !important;
    min-width: 50px !important;
    /* Give a little more room so icons never clip */
    max-width: 520px !important;
    box-sizing: border-box !important;
    width: max-content !important;
    background: var(--ifm-background-color) !important;
    border: 1px solid var(--ifm-color-emphasis-300) !important;
    border-radius: 8px !important;
    box-shadow: 0 8px 25px rgba(0, 0, 0, 0.15) !important;
    /* Slightly more breathing room inside dropdown */
    padding: 1rem !important;
    margin-top: 8px !important;
    overflow: visible !important;
  }

  .navbar__item.dropdown:hover .dropdown__menu,
  .navbar__item:hover .dropdown-content,
  .navbar__item.dropdown .dropdown__menu:hover,
  .navbar__item .dropdown-content:hover {
    display: block !important;
  }

  /* Add hover bridge to prevent dropdown from disappearing */
  .navbar__item.dropdown::after,
  .navbar__item:has(.dropdown-content)::after {
    content: "";
    position: absolute;
    top: 100%;
    left: 0;
    right: 0;
    height: 8px;
    background: transparent;
    z-index: 9998;
  }

  .dropdown__link {
    display: block !important;
    padding: 0.75rem 1rem !important;
    color: var(--ifm-font-color-base) !important;
    text-decoration: none !important;
    transition: all 0.2s ease !important;
    border-radius: 6px !important;
    margin: 2px 0 !important;
  }

  .dropdown__link:hover {
    background-color: var(--ifm-color-emphasis-200) !important;
    color: var(--ifm-color-primary) !important;
    transform: translateX(4px) !important;
  }

  /* Ensure navbar container doesn't clip dropdowns */
  .navbar,
  .navbar__inner,
  .navbar__items {
    overflow: visible !important;
  }
}

:root {
  --ifm-color-primary: #2e8555;
  --ifm-color-primary-dark: #29784c;
  --ifm-color-primary-darker: #277148;
  --ifm-color-primary-darkest: #205d3b;
  --ifm-color-primary-light: #33925d;
  --ifm-color-primary-lighter: #359962;
  --ifm-color-primary-lightest: #3cad6e;
  --ifm-code-font-size: 95%;
  --docusaurus-highlighted-code-line-bg: rgba(0, 0, 0, 0.1);
  --ifm-transition-fast: 150ms;
  --ifm-transition-slow: 300ms;
}

/* ======= SECTION 9 :Smooth theme transitions ========== */
html,
body {
  transition:
    background-color 150ms ease,
    color 150ms ease;
}

.navbar,
.footer,
.sidebar,
.main-wrapper {
  transition:
    background-color 150ms ease,
    color 150ms ease,
    border-color 150ms ease;
}

/* Navbar icon styling */
.navbar-icon {
  display: inline-flex;
  align-items: center;
  gap: 4px;
  margin-right: 4px;
  min-width: 18px;
  min-height: 18px;
}

[data-theme="dark"] {
  --ifm-color-primary: #25c2a0;
  --ifm-color-primary-dark: #21af90;
  --ifm-color-primary-darker: #1fa588;
  --ifm-color-primary-darkest: #1a8870;
  --ifm-color-primary-light: #29d5b0;
  --ifm-color-primary-lighter: #32d8b4;
  --ifm-color-primary-lightest: #4fddbf;
  --docusaurus-highlighted-code-line-bg: rgba(0, 0, 0, 0.3);

  /* Global dark theme tokens used across feature pages (courses, broadcasts, sponsors, etc.) */
  /* Backgrounds */
  --dark-bg-primary: #0b1220;
  /* base page background (deep navy) */
  --dark-bg-secondary: #0f172a;
  /* section alt background */
  --dark-bg-tertiary: #111827;
  /* subtle surfaces */
  /* Cards */
  --dark-card-bg: #111827;
  /* card background */
  --dark-card-hover-bg: #0f172a;
  /* card hover background */
  /* Text */
  --dark-text-primary: #e5e7eb;
  /* gray-200 */
  --dark-text-secondary: #cbd5e1;
  /* slate-300 */
  --dark-text-muted: #94a3b8;
  /* slate-400 */
  /* Borders */
  --dark-border: #334155;
  /* slate-700 */
  /* Shadows */
  --dark-shadow: 0 1px 3px rgba(0, 0, 0, 0.6), 0 1px 2px rgba(0, 0, 0, 0.4);
  --dark-shadow-lg:
    0 10px 15px -3px rgba(0, 0, 0, 0.7), 0 4px 6px -2px rgba(0, 0, 0, 0.5);
}

/* =====  SECTION 10: DESKTOP NAVBAR ENHANCEMENTS ===== */
@media (min-width: 1300px) {

  /* Better spacing for desktop navbar */
  .navbar__inner {
    max-width: 1400px;
    width: 100%;
    padding: 0 0.5rem;
    display: flex;
  }

  .navbar__items:not(.navbar__items--right) {
    flex: 1;
    justify-content: flex-start;
    margin-left: 0;
    margin-right: 2rem;
  }
}

/* ===== SECTION 11: CRITICAL FIX: TABLET/IPAD NAVBAR BEHAVIOR ===== */
<<<<<<< HEAD
@media screen and (max-width: 996px) {
=======
@media screen and (max-width: 1299px) {

>>>>>>> 9075ef54
  /* Hide TOP navbar items on mobile (not sidebar) */

  /*
  * This hides all navbar items on small screens, *except* for the
  * toggle, brand, and the item :has() the GitHub auth button.
  */
  .navbar__items .navbar__item:not(.navbar__toggle):not(.navbar__brand):not(:has(#firebase-auth-github-navbar)) {
    display: none !important;
  }

  /* Keep sidebar items visible */
  .navbar-sidebar .navbar__item,
  .navbar-sidebar .navbar__link,
  .navbar-sidebar .dropdown {
    display: block !important;
  }

  /* Clean mobile navbar layout - prevent overflow */
  .navbar {
    padding: 0.5rem 0.5rem !important;
    height: 56px !important;
  }

  .navbar__inner {
    display: flex;
    justify-content: space-between;
    align-items: center;
    margin: 0 !important;
    max-width: 100% !important;
    padding: 0 !important;
    width: 100% !important;
  }

  /* Logo and brand adjustments */
  .navbar__brand {
    margin-right: 1.5rem !important;
  }

  .navbar__logo {
    height: 32px !important;
  }

  .navbar__title {
    font-size: 1rem !important;
  }

  /* Ensure sidebar toggle is always visible */
  .navbar__toggle {
    display: block !important;
    margin-right: 0.5rem !important;
  }

  /* Ensure sidebar is fully functional */
  .navbar-sidebar {
    display: block !important;
  }

  .navbar-sidebar .navbar__items {
    display: block !important;
  }

  .navbar-sidebar .navbar__item {
    display: block !important;
    margin: 0.25rem 0 !important;
  }

  .navbar-sidebar .navbar__link {
    display: block !important;
    padding: 0.2rem 0.4rem !important;
    border-radius: 6px !important;
    transition: background-color 0.2s ease !important;
  }

  .navbar-sidebar .navbar__link:hover {
    background-color: var(--ifm-color-emphasis-300) !important;
    color: var(--ifm-color-primary) !important;
  }
}

/* Custom nav item styles for dropdown and navbar */
.dropdown-content a,
.navbar__item,
.navbar__link {
  color: var(--ifm-font-color-base);
  transition:
    color 0.2s ease,
    background 0.2s ease;
}

.dropdown-content a:hover,
.navbar__item:hover,
.navbar__link:hover {
  color: var(--ifm-color-primary);
  background: none;
  border-radius: 0;
  box-shadow: none;
  transform: none;
  position: relative;
}

.dropdown_grid {
  display: grid;
  grid-template-columns: repeat(3, 1fr);
  gap: 10px;
  z-index: 9999 !important;
}

.dropbtn {
  width: 110px;
  background-color: transparent;
  color: var(--ifm-font-color-base);
  padding: 14px;
  font-size: 18px;
  border: none;
  cursor: pointer;
  border-right: 1px solid var(--ifm-color-emphasis-300);
  margin: 2px;
  position: relative;
}

/* Fix navbar icon and text alignment */
.navbar__items .navbar__link {
  display: inline-flex !important;
  align-items: center !important;
  gap: 0.25rem !important;
  height: 32px !important;
  padding: 0.3rem 0.5rem !important;
  font-size: 0.85rem !important;
  line-height: 1.2 !important;
  border-radius: 4px !important;
  transition: background-color 0.2s ease !important;
}

.navbar__link:hover {
  background-color: var(--ifm-color-emphasis-200) !important;
}

/* Fix specific icon alignment in navbar */
.navbar__link img,
.navbar__link svg {
  width: 16px !important;
  height: 16px !important;
  margin: 0 !important;
  vertical-align: middle !important;
}

/* Ensure text and icons are centered */
.navbar__link span {
  display: inline-flex !important;
  align-items: center !important;
  line-height: 1.2 !important;
}

/* Adjust dropdown items alignment */
.dropdown__link {
  display: inline-flex !important;
  align-items: center !important;
  gap: 0.25rem !important;
  font-size: 0.8rem !important;
  padding: 0.4rem 0.6rem !important;
}

.nav__icons {
  color: var(--ifm-font-color-base);
  text-decoration: none;
}

.nav__icons img {
  width: 35px;
  height: 35px;
  border-radius: 50%;
}

/* Ensure monochrome icons (GitHub, Next.js) are visible in dark mode */
[data-theme="dark"] .dropdown-content .nav__icons img[alt="GitHub"],
[data-theme="dark"] .dropdown-content .nav__icons img[alt="Nextjs"],
[data-theme="dark"] .dropdown-content img[src$="/icons/github.svg"],
[data-theme="dark"] .dropdown-content img[src$="/icons/nextjs.svg"],
[data-theme="dark"] .dropdown__menu .nav__icons img[alt="GitHub"],
[data-theme="dark"] .dropdown__menu .nav__icons img[alt="Nextjs"],
[data-theme="dark"] .dropdown__menu img[src$="/icons/github.svg"],
[data-theme="dark"] .dropdown__menu img[src$="/icons/nextjs.svg"] {
  filter: invert(1) brightness(1.1) contrast(1.05) !important;
}

.dropdown-content {
  position: absolute !important;
  top: 100% !important;
  left: 0 !important;
  min-width: 250px !important;
  max-width: 380px !important;
  box-sizing: border-box !important;
  width: max-content !important;
  z-index: 9999 !important;
  background: var(--ifm-background-color) !important;
  border: 1px solid var(--ifm-color-emphasis-300) !important;
  border-radius: 8px !important;
  box-shadow: 0 8px 25px rgba(0, 0, 0, 0.15) !important;
  padding: 1.1rem !important;
  margin-top: 8px !important;
  display: none;
  overflow: visible !important;
}

/* Give dividers a touch more space inside dropdowns */
.dropdown__menu hr,
.dropdown-content hr {
  margin: 0.6rem 0 !important;
}

/* Prevent grid content from forcing overflow in the dropdown rows */
.dropdown__menu .grid>.col-span-2,
.dropdown-content .grid>.col-span-2 {
  min-width: 0 !important;
  /* allow the icon column to shrink inside the 3-col grid */
}

/* Ensure grid rows use full available width for internal layout */
.dropdown__menu .grid,
.dropdown-content .grid {
  width: 100% !important;
  /* Comfortable space between the label column and icons column */
  column-gap: 1rem !important;
  /* Subtle vertical space per row */
  padding: 0.35rem 0 !important;
}

/* Add spacing between the individual icons within the 4-col icon grid */
.dropdown__menu .grid .grid,
.dropdown-content .grid .grid {
  gap: 0.6rem !important;
  /* slightly tighter to reduce big gaps */
}

/* Add breathing room between the left label and the vertical separator */
.dropdown__menu .grid>.border-r.col-span-1,
.dropdown-content .grid>.border-r.col-span-1 {
  padding-right: 0.5rem !important;
}

/* Interview Prep links are stacked; keep them tighter */
.dropdown__menu .grid .col-span-2 .nav__icons,
.dropdown-content .grid .col-span-2 .nav__icons {
  display: inline-flex !important;
  align-items: center !important;
  padding: 0.2rem 0 !important;
  /* reduce extra space between Technical & Behavioral */
}

.dropdown:hover .dropdown-content,
.navbar__item:hover .dropdown-content,
.dropdown .dropdown-content:hover,
.navbar__item .dropdown-content:hover {
  display: block !important;
}

/* Add hover bridge for second dropdown section */
.dropdown::after,
.navbar__item:has(.dropdown-content)::after {
  content: "";
  position: absolute;
  top: 100%;
  left: 0;
  right: 0;
  height: 8px;
  background: transparent;
  z-index: 9998;
}

/* Fix for custom dropdown containers */
.navbar__item:has(.dropdown-content),
.dropdown {
  position: relative !important;
}

.dropdown-content a {
  color: var(--ifm-font-color-base);
  transition:
    background 0.2s,
    color 0.2s;
}

.dropdown-content .border-r,
.dropdown-content .col-span-1,
.dropdown-content .col-span-2 {
  color: var(--ifm-font-color-base);
}

.dropdown-content a:hover {
  color: var(--ifm-font-color-base-inverse);
  background: var(--ifm-color-emphasis-600);
  border-radius: 8px;
}

.no-scrollbar::-webkit-scrollbar {
  display: none;
}

/* Force left alignment for all tabs */
.tabs,
[class*="tabs--"] {
  display: flex !important;
  justify-content: flex-start !important;
  text-align: left !important;
  margin-left: 0 !important;
  padding-left: 0 !important;
  width: 100% !important;
}

/* Target all possible tab item variations */
.tabs__item,
[class*="tabs__item"],
.tabItem_LNqP,
[role="tab"] {
  text-align: left !important;
  justify-content: flex-start !important;
}

/* Active tab styles */
.tabs__item--active,
[class*="tabs__item--active"],
.tabItem_LNqP[aria-selected="true"],
[role="tab"][aria-selected="true"] {
  border-color: var(--ifm-toc-border-color) !important;
  border-bottom-color: var(--ifm-background-color) !important;
  background: var(--ifm-background-color) !important;
  color: var(--ifm-color-primary) !important;
  font-weight: bold !important;
}

/* Hover state */
.tabs__item:not(.tabs__item--active):hover,
[class*="tabs__item"]:not([class*="--active"]):hover,
[role="tab"]:not([aria-selected="true"]):hover {
  background-color: var(--ifm-menu-color-background-active) !important;
}

/* Remove any right margin/padding that might be pushing content */
.tabs-container,
[class*="tabs-container"] {
  width: 100% !important;
  margin: 0 !important;
  padding: 0 !important;
}

/* Ensure tab list takes full width */
[role="tablist"] {
  width: 100% !important;
  display: flex !important;
  justify-content: flex-start !important;
  margin: 0 !important;
  padding: 0 !important;
}

/* Gradient text utility */
.gradient-text {
  background: linear-gradient(135deg, #667eea 0%, #764ba2 100%);
  background-clip: text;
  -webkit-background-clip: text;
  -webkit-text-fill-color: transparent;
  color: transparent;
}

html.theme-light .bg-white {
  background-color: #ffffff !important;
}

html.theme-light .text-black {
  color: #000000 !important;
}

html.theme-light .text-gray-900 {
  color: #1a1a1a !important;
}

/* ==== Interview Prep: enforce proper light theme surfaces ==== */
/* Some Tailwind dark: classes may not be recognized by Docusaurus data-theme in all cases.
   Ensure that in light mode, all Interview Prep cards use white surfaces and readable text. */
[data-theme="light"] .interview-prep-page .bg-white,
[data-theme="light"] .interview-prep-page [class*="bg-white/"],
[data-theme="light"] .interview-prep-page .question-card,
[data-theme="light"] .interview-prep-page .technical-inner,
[data-theme="light"] .interview-prep-page .technical-inner-success,
[data-theme="light"] .interview-prep-page .interview-prep-sidebar {
  background-color: #ffffff !important;
  color: #111827;
  /* gray-900 */
}

/* Ensure common dark-surface utilities don't leak into light theme in this area */
[data-theme="light"] .interview-prep-page [class*="bg-gray-800"],
[data-theme="light"] .interview-prep-page [class*="bg-gray-900"] {
  background-color: #ffffff !important;
}

/* Ensure the specific block is forced light in light mode */
html[data-theme="light"] .interview-prep-page .technical-outer {
  background-image: linear-gradient(135deg, #eff6ff 0%, #f8fafc 100%) !important;
  background-color: #ffffff !important;
  -webkit-backdrop-filter: none !important;
  backdrop-filter: none !important;
  mix-blend-mode: normal !important;
  isolation: isolate !important;
  z-index: 10 !important;
}

/* Companies tab: use white gradients in light mode and remove overlays */
[data-theme="light"] .company-outer {
  background-image: linear-gradient(135deg, #ffffff 0%, #f8fafc 100%) !important;
  background-color: #ffffff !important;
  color: #0f172a !important;
  isolation: isolate !important;
  -webkit-backdrop-filter: none !important;
  backdrop-filter: none !important;
  mix-blend-mode: normal !important;
}

/* hide the subtle pattern overlay added inside the component */
[data-theme="light"] .company-outer>.absolute.inset-0,
[data-theme="light"] .company-outer .absolute.inset-0.opacity-5 {
  display: none !important;
  background: none !important;
  opacity: 1 !important;
}

/* ensure badges & inner panels render normally */
[data-theme="light"] .company-outer,
[data-theme="light"] .company-outer * {
  mix-blend-mode: normal !important;
  background-blend-mode: normal !important;
}

/*==== SECTION 13 Modern Blog Enhancements ======*/
.modern-gradient-bg {
  background: linear-gradient(135deg, #667eea 0%, #764ba2 100%);
}

.modern-card-shadow {
  box-shadow:
    0 20px 25px -5px rgba(0, 0, 0, 0.1),
    0 10px 10px -5px rgba(0, 0, 0, 0.04);
}

.modern-card-shadow-hover {
  box-shadow: 0 25px 50px -12px rgba(0, 0, 0, 0.25);
}

.modern-backdrop-blur {
  backdrop-filter: blur(10px);
  -webkit-backdrop-filter: blur(10px);
}

.modern-text-gradient {
  background: linear-gradient(135deg, #667eea 0%, #764ba2 100%);
  -webkit-background-clip: text;
  -webkit-text-fill-color: transparent;
  background-clip: text;
}

.modern-transition {
  transition: all 0.3s cubic-bezier(0.4, 0, 0.2, 1);
}

.modern-hover-lift:hover {
  transform: translateY(-4px);
}

.modern-hover-scale:hover {
  transform: scale(1.02);
}

/* Smooth scrolling for the entire page */
html {
  scroll-behavior: smooth;
}

/* Enhanced focus styles */
*:focus {
  outline: 2px solid #667eea;
  outline-offset: 2px;
}

/* Custom selection colors */
::selection {
  background: rgba(102, 126, 234, 0.2);
  color: inherit;
}

::-moz-selection {
  background: rgba(102, 126, 234, 0.2);
  color: inherit;
}

/* =====  BASIC FOOTER PROTECTION ===== */
/* Prevent global dark theme container rule from affecting footer */
[data-theme="dark"] .enhanced-footer .container {
  background-color: transparent !important;
}

/* ===== FOOTER BACKGROUND PROTECTION ===== */
/* Ensure footer maintains its gradient background in dark mode */
[data-theme="dark"] .enhanced-footer {
  background: linear-gradient(135deg,
      #0f0f23 0%,
      #1a1a2e 25%,
      #16213e 50%,
      #0f3460 75%,
      #533483 100%) !important;
  color: #e2e8f0 !important;
}

/* ===== STEP 5: FOOTER SECTION PROTECTION ===== */
/* Protect specific footer sections from global overrides */
[data-theme="dark"] .enhanced-footer .footer-links-section {
  background: rgba(0, 0, 0, 0.15) !important;
}

[data-theme="dark"] .enhanced-footer .footer-bottom {
  background: rgba(0, 0, 0, 0.2) !important;
}

/* ===== STEP 6: MAXIMUM SPECIFICITY PROTECTION ===== */
/* Override the exact problematic global rule with same specificity */
[data-theme="dark"] body:not(:has(.community-page)) .enhanced-footer .container {
  background-color: transparent !important;
}

[data-theme="dark"] body:not(:has(.community-page)) .enhanced-footer {
  background: linear-gradient(135deg,
      #0f0f23 0%,
      #1a1a2e 25%,
      #16213e 50%,
      #0f3460 75%,
      #533483 100%) !important;
  color: #e2e8f0 !important;
}

/* ===== STEP 7: COMPREHENSIVE ELEMENT PROTECTION ===== */
/* Protect all footer elements from any global overrides */
[data-theme="dark"] .enhanced-footer *,
[data-theme="dark"] .enhanced-footer .row,
[data-theme="dark"] .enhanced-footer .col,
[data-theme="dark"] .enhanced-footer div,
[data-theme="dark"] .enhanced-footer section {
  background-color: transparent !important;
}

/* Ensure text colors inherit properly */
[data-theme="dark"] .enhanced-footer,
[data-theme="dark"] .enhanced-footer * {
  color: inherit !important;
}

/* ===== REMOVE THEME TOGGLE FROM MOBILE SIDEBAR AS THERE IS ONE ON THE NAVBAR ===== */
@media (max-width: 1200px) {

  /* Aggressively hide theme toggle in mobile sidebar */
  .navbar-sidebar__brand button:not(.navbar-sidebar__close):not([class*="close"]),
  .navbar-sidebar__brand .colorModeToggle,
  .navbar-sidebar .colorModeToggle,
  .navbar-sidebar__brand button[class*="colorModeToggle"],
  .navbar-sidebar button[class*="colorModeToggle"],
  .navbar-sidebar__brand .clean-btn[class*="toggle"]:not(.navbar-sidebar__close),
  .navbar-sidebar .clean-btn[class*="toggle"]:not(.navbar-sidebar__close),
  .navbar-sidebar__brand [class*="toggle_"]:not(.navbar-sidebar__close),
  .navbar-sidebar [class*="toggle_"]:not(.navbar-sidebar__close),
  .navbar-sidebar__brand button[aria-label*="mode"],
  .navbar-sidebar button[aria-label*="mode"],
  .navbar-sidebar__brand button[aria-label*="theme"],
  .navbar-sidebar button[aria-label*="theme"],
  .navbar-sidebar__brand button[aria-label*="Switch"],
  .navbar-sidebar button[aria-label*="Switch"] {
    display: none !important;
    visibility: hidden !important;
    opacity: 0 !important;
    width: 0 !important;
    height: 0 !important;
    margin: 0 !important;
    padding: 0 !important;
    overflow: hidden !important;
    position: absolute !important;
    left: -9999px !important;
    pointer-events: none !important;
  }

  /* Ensure close button is always visible */
  .navbar-sidebar__brand .navbar-sidebar__close,
  .navbar-sidebar__brand button[class*="close"],
  .navbar-sidebar__brand .clean-btn.navbar-sidebar__close {
    display: block !important;
    visibility: visible !important;
    opacity: 1 !important;
    position: static !important;
    left: auto !important;
    pointer-events: auto !important;
  }

  /* Fix: Remove extra box/space above dropdown nav items in sidebar */
  .navbar-sidebar__item,
  .navbar-sidebar__link,
  .navbar-sidebar__brand {
    margin-top: 0 !important;
    padding-top: 0 !important;
    border-top: none !important;
    box-shadow: none !important;
  }

  .navbar-sidebar__item:first-child,
  .navbar-sidebar__link:first-child {
    margin-top: 0 !important;
    padding-top: 0 !important;
    border-top: none !important;
    box-shadow: none !important;
  }

  /* Remove any unwanted hr or divider above dropdowns */
  .navbar-sidebar hr,
  .navbar-sidebar__item hr {
    display: none !important;
    margin: 0 !important;
    padding: 0 !important;
    border: none !important;
  }

  /* Remove grid gap above dropdowns */
  .navbar-sidebar .grid {
    gap: 0 !important;
    margin-top: 0 !important;
    padding-top: 0 !important;
  }
}

/* Mobile-only visibility & spacing fixes for Tutorials icons (320–768px) */
@media screen and (max-width: 768px) {

  /* Ensure the label + icons row inside Docs dropdown uses the full width */
  .navbar-sidebar .grid,
  .navbar-sidebar .dropdown__menu .grid,
  .navbar-sidebar .dropdown-content .grid {
    width: 100% !important;
    column-gap: 0.5rem !important;
    row-gap: 0.6rem !important;
    align-items: center !important;
    /* align titles with icons vertically */
  }

  /* So the icon column doesn't get clipped in the 3-col layout */
  .navbar-sidebar .grid>.col-span-2 {
    min-width: 0 !important;
  }

  /* Tighten label space and drop the border on very small screens */
  .navbar-sidebar .grid>.border-r.col-span-1 {
    border-right: 0 !important;
    padding-right: 0.25rem !important;
    font-weight: 600;
    display: flex !important;
    /* center the title block */
    align-items: center !important;
    /* vertically center with icons */
    line-height: 1.1 !important;
    /* avoid baseline drift */
  }

  /* The inner icon group for Tutorials/Courses only (have grid-cols-4) */
  .navbar-sidebar .grid .grid.grid-cols-4,
  .navbar-sidebar .dropdown__menu .grid .grid.grid-cols-4,
  .navbar-sidebar .dropdown-content .grid .grid.grid-cols-4 {
    display: grid !important;
    grid-template-columns: repeat(4, minmax(0, 1fr)) !important;
    column-gap: 0.5rem !important;
    /* keep columns tight */
    row-gap: 1.5rem !important;
    overflow: visible !important;
  }

  /* Make each Tutorial/Course icon compact while readable */
  .navbar-sidebar .grid .grid.grid-cols-4 .nav__icons {
    padding: 0 !important;
    margin: 0.4rem 0 !important;
    /* even more vertical breathing room */
  }

  .navbar-sidebar .grid .grid.grid-cols-4 .nav__icons img {
    width: 30px !important;
    height: 30px !important;
  }

  /* Keep Interview Prep text links comfortable and not cramped */
  .navbar-sidebar .grid .grid.grid-cols-1 .nav__icons {
    display: inline-flex !important;
    align-items: center !important;
    padding: 0.25rem 0.1rem !important;
    font-size: 0.95rem !important;
  }

  /* Add vertical space between Tutorials, Courses, Interview Prep blocks */
  .navbar-sidebar .dropdown__menu>.grid {
    padding: 1rem 0 !important;
    margin: 1rem 0 !important;
  }

  /* Dark mode: ensure GitHub/Next.js icons are visible in Tutorials on mobile */
  [data-theme="dark"] .navbar-sidebar .nav__icons img[alt="GitHub"],
  [data-theme="dark"] .navbar-sidebar .nav__icons img[alt="Nextjs"],
  [data-theme="dark"] .navbar-sidebar img[src$="/icons/github.svg"],
  [data-theme="dark"] .navbar-sidebar img[src$="/icons/nextjs.svg"] {
    filter: invert(1) brightness(1.1) contrast(1.05) !important;
  }
}

/* STAR section border fixes for dark mode */
[data-theme="dark"] .star-border-red {
  border-color: #ef4444 !important;
}

[data-theme="dark"] .star-border-green {
  border-color: #22c55e !important;
}

[data-theme="dark"] .star-border-blue {
  border-color: #3b82f6 !important;
}

[data-theme="dark"] .star-border-yellow {
  border-color: #eab308 !important;
}

[data-theme="light"] .interview-prep-page h1,
[data-theme="light"] .interview-prep-page h2,
[data-theme="light"] .interview-prep-page h3,
[data-theme="light"] .interview-prep-page h4,
[data-theme="light"] .interview-prep-page h5,
[data-theme="light"] .interview-prep-page h6 {
  /* Use a dark heading color in light mode for readability */
  color: #111827 !important;
  /* Tailwind gray-900 */
}

.watch-video-btn {
  background-color: #dc2626;
  color: #ffffff;
  padding: 0.5rem 1rem;
  border-radius: 0.5rem;
  font-size: 0.875rem;
  font-weight: 500;
  display: inline-flex;
  align-items: center;
  transition: background-color 0.2s ease-in-out;
}

.watch-video-btn:hover {
  background-color: #b91c1c;
}

[data-theme="dark"] .interview-prep-sidebar:hover {
  border-color: #3b82f6 !important;
}

[data-theme="dark"] .interview-prep-sidebar {
  border-color: #4b5563 !important;
}

/* Active tab in dark mode */
[data-theme="dark"] .interview-prep-nav-tab-active {
  border-bottom-color: #60a5fa !important;
  color: #60a5fa !important;
}

/* Inactive tab in dark mode */
[data-theme="dark"] .interview-prep-nav-tab-inactive {
  border-bottom-color: transparent !important;
  color: #9ca3af !important;
}

[data-theme="dark"] .interview-prep-nav-tab-inactive:hover {
  color: #d1d5db !important;
}

.interview-prep-discord-btn {
  color: white;
}

.interview-prep-discord-btn:hover {
  color: white;
}

[data-theme="dark"] .overview-sidebar-blue {
  border-color: #3b82f6;
}

[data-theme="dark"] .overview-sidebar-green {
  border-color: #22c55e;
}

[data-theme="dark"] .overview-sidebar-yellow {
  border-color: #eab308;
}

[data-theme="dark"] .overview-sidebar-purple {
  border-color: #a855f7;
}

[data-theme="dark"] .technical-outer {
  border-color: #3b82f6;
}

[data-theme="dark"] .technical-inner {
  border-color: #374151;
}

[data-theme="dark"] .technical-inner-success {
  border-color: #92400e;
}

[data-theme="dark"] .question-bank-purple {
  border-color: #a855f7;
}

[data-theme="dark"] .question-bank-blue {
  border-color: #3b82f6;
}

[data-theme="dark"] .question-bank-green {
  border-color: #22c55e;
}

[data-theme="dark"] .question-bank-orange {
  border-color: #f97316;
}

.technical-btn {
  color: white;
}

.technical-btn:hover {
  color: white;
}

/* Dark mode border overrides for Technical tab subtopic cards */

/* Purple */
[data-theme="dark"] .question-bank-subtopic-purple {
  border-color: #a855f7 !important;
  /* purple-500 */
}

/* Blue */
[data-theme="dark"] .question-bank-subtopic-blue {
  border-color: #3b82f6 !important;
  /* blue-500 */
}

/* Green */
[data-theme="dark"] .question-bank-subtopic-green {
  border-color: #22c55e !important;
  /* green-500 */
}

/* Orange */
[data-theme="dark"] .question-bank-subtopic-orange {
  border-color: #f97316 !important;
  /* orange-500 */
}

/* Pink */
[data-theme="dark"] .question-bank-subtopic-pink {
  border-color: #ec4899 !important;
  /* pink-500 */
}

/* Cyan */
[data-theme="dark"] .question-bank-subtopic-cyan {
  border-color: #06b6d4 !important;
  /* cyan-500 */
}

.explore-btn {
  color: inherit;
}

[data-theme="dark"] .explore-btn {
  color: white;
}

.DocSearch-Button,
#firebase-auth-github-navbar button,
.colorModeToggle {
  height: 36px !important;
  display: flex !important;
  align-items: center !important;
  justify-content: center !important;
  box-sizing: border-box !important;
}

[data-theme="dark"] .explore-btn:hover {
  color: white;
}

/* Make the custom input theme-aware to avoid white text on light backgrounds */
[data-theme="dark"] .custom-input {
  background-color: #374151;
  /* gray-700 */
  color: #ffffff;
}

[data-theme="light"] .custom-input {
  background-color: #f9fafb;
  /* gray-50 */
  color: #111827;
  /* gray-900 */
}

.company-border {
  border-color: #6b7280;
  margin-bottom: 35px;
}

[data-theme="dark"] .company-border {
  color: #ffffff;
}

.company-blue-border {
  border-color: #3b82f6;
}

.company-green-border {
  border-color: #22c55e;
}

.company-purple-border {
  border-color: #a855f7;
}

/* System Design */
[data-theme="dark"] .badge-system {
  border-color: #60a5fa;
  /* dark:border-blue-300 */
  color: #60a5fa;
  /* dark:text-blue-300 */
  background-color: rgba(30, 64, 175, 0.2);
  /* dark:bg-blue-900/20 */
}

/* Behavioral */
[data-theme="dark"] .badge-behavioral {
  border-color: #4ade80;
  color: #4ade80;
  background-color: rgba(20, 83, 45, 0.2);
}

/* Technical */

[data-theme="dark"] .badge-technical {
  border-color: #c084fc;
  color: #c084fc;
  background-color: rgba(88, 28, 135, 0.2);
}

[data-theme="dark"] .badge-other {
  border-color: #fb923c;
  color: #fb923c;
  background-color: rgba(124, 45, 18, 0.2);
}

[data-theme="dark"] .question-card {
  border-color: #1f2937;
  /* border-gray-800 */
  background-color: #1f2937;
  /* bg-gray-800 */
}

[data-theme="dark"] .company-tab-link {
  color: white;
}

[data-theme="dark"] .company-tab-link:hover {
  color: white;
}

.company-tab-community-link {
  color: #9a3412;
  /* orange-800 for light */
}

[data-theme="dark"] .company-tab-community-link {
  color: #fdba74;
  /* orange-300 in dark */
}

.company-tab-community-link:hover {
  color: #fdba74;
  text-decoration: none;
}

/* Move navbar right items to absolute right corner */
.navbar .navbar__inner {
  display: flex !important;
  justify-content: space-between !important;
  align-items: center !important;
  width: 100% !important;
  max-width: none !important;
}

.navbar .navbar__items {
  display: flex !important;
  align-items: center !important;
}

.navbar .navbar__items--right {
  margin-left: auto !important;
  display: flex !important;
  align-items: center !important;
  /* gap: 0.5rem !important; */
  flex-shrink: 0 !important;
}

/* Ensure the navbar container takes full width */
.navbar {
  padding-left: var(--ifm-navbar-padding-horizontal) !important;
  padding-right: var(--ifm-navbar-padding-horizontal) !important;
}

.navbar>.container,
.navbar>.container-fluid {
  max-width: none !important;
  width: 100% !important;
  padding: 0 !important;
}

.practice-tab-link:hover {
  text-decoration: none;
}

[data-theme="dark"] .practice-tab-link {
  color: white;
}

[data-theme="light"] .practice-tab-link {
  color: #1d4ed8;
  /* blue-700 */
}

/* ===== SECTION 14: SMOOTH PAGE TRANSITIONS ===== */
/* Global page transition styles */
main {
  transition:
    opacity 0.6s ease-out,
    transform 0.6s ease-out;
}

/* Blog carousel section background */
.blog-carousel-section {
  background: linear-gradient(135deg, #f8f9ff 0%, #f0f2ff 50%, #e8ebff 100%);
  position: relative;
  overflow: hidden;
}

[data-theme="dark"] .blog-carousel-section {
  background: linear-gradient(135deg, #1b1b1d 0%, #121212 50%, #1a202c 100%);
}

.blog-carousel-section::before {
  content: "";
  position: absolute;
  top: 0;
  left: 0;
  right: 0;
  bottom: 0;
  background:
    radial-gradient(circle at 20% 30%,
      rgba(99, 102, 241, 0.08) 0%,
      transparent 40%),
    radial-gradient(circle at 80% 70%,
      rgba(168, 85, 247, 0.06) 0%,
      transparent 45%);
  pointer-events: none;
}

/* Enhanced link transitions */
a {
  transition: all 0.2s ease;
}

/* Smooth hover effects for cards */
.article-card,
.blog-card {
  transition: all 0.4s cubic-bezier(0.4, 0, 0.2, 1);
}

/* Page load animation */
@keyframes pageSlideIn {
  0% {
    opacity: 0;
    transform: translateY(20px);
  }

  100% {
    opacity: 1;
    transform: translateY(0);
  }
}

.page-enter {
  animation: pageSlideIn 0.6s ease-out;
}

@media screen and (max-width: 768px) {
  .navbar .navbar__items--right {
    display: flex;
    align-items: center;
    gap: 20px;
  }

  .navbar .DocSearch-Button {
    min-width: 36px;
    margin-right: 30px;
  }

  .navbar .colorModeToggle {
    margin-left: 4px;
    flex-shrink: 0;
  }
}

/* ================= MISCELLANEOUS ================= */
/* Fix Home icon alignment with text in breadcrumbs [Docs] */
.theme-doc-breadcrumbs a.breadcrumbs__link>svg.breadcrumbHomeIcon_YNFT {
  display: inline-block;
}

/* Fix difficulty and topic pill backgrounds in light/dark mode */
[data-theme='light'] .rounded.bg-gray-100,
[data-theme='light'] .rounded-full.bg-green-100,
[data-theme='light'] .rounded-full.bg-yellow-100,
[data-theme='light'] .rounded-full.bg-red-100,
[data-theme='light'] .rounded-full.bg-blue-100 {
  background-color: var(--ifm-color-emphasis-100) !important;
}

[data-theme='light'] .rounded-full.bg-green-100 {
  background-color: #dcfce7 !important;
  /* green-100 */
}

[data-theme='light'] .rounded-full.bg-yellow-100 {
  background-color: #fef9c3 !important;
  /* yellow-100 */
}

[data-theme='light'] .rounded-full.bg-red-100 {
  background-color: #fee2e2 !important;
  /* red-100 */
}

[data-theme='light'] .rounded-full.bg-blue-100 {
  background-color: #dbeafe !important;
  /* blue-100 */
}

[data-theme='light'] .rounded.bg-gray-100 {
  background-color: #f3f4f6 !important;
  /* gray-100 */
}

/* Dark mode overrides */
[data-theme='dark'] .rounded.dark\:bg-gray-700,
[data-theme='dark'] .rounded-full.dark\:bg-green-900,
[data-theme='dark'] .rounded-full.dark\:bg-yellow-900,
[data-theme='dark'] .rounded-full.dark\:bg-red-900,
[data-theme='dark'] .rounded-full.dark\:bg-blue-900 {
  opacity: 1 !important;
}

[data-theme='dark'] .rounded-full.dark\:bg-green-900 {
  background-color: #14532d !important;
  /* green-900 */
}

[data-theme='dark'] .rounded-full.dark\:bg-yellow-900 {
  background-color: #713f12 !important;
  /* yellow-900 */
}

[data-theme='dark'] .rounded-full.dark\:bg-red-900 {
  background-color: #7f1d1d !important;
  /* red-900 */
}

[data-theme='dark'] .rounded-full.dark\:bg-blue-900 {
  background-color: #1e3a8a !important;
  /* blue-900 */
}

[data-theme='dark'] .rounded.dark\:bg-gray-700 {
  background-color: #374151 !important;
  /* gray-700 */
}

/* difficulty badge overrides — ensure readable in light mode and lift above overlays */
.interview-prep-page .difficulty-badge {
  z-index: 50;
  background-clip: padding-box;
  box-shadow: 0 1px 2px rgba(0, 0, 0, 0.04);
}

/* Light mode: explicit background + text for each variant */
[data-theme="light"] .interview-prep-page .difficulty-badge.bg-green-200 {
  background-color: #DCFCE7 !important;
  /* green-200 -> higher contrast */
  color: #14532D !important;
}

[data-theme="light"] .interview-prep-page .difficulty-badge.bg-yellow-200 {
  background-color: #FEF3C7 !important;
  /* yellow-200 */
  color: #78350F !important;
}

[data-theme="light"] .interview-prep-page .difficulty-badge.bg-red-200 {
  background-color: #FEE2E2 !important;
  /* red-200 */
  color: #7F1D1D !important;
}

/* Keep all duration badges grey in light mode */
[data-theme="light"] .interview-prep-page .duration-badge {
  background-color: #f3f4f6 !important;
  /* gray-100 */
  color: #1f2937 !important;
  /* gray-800 */
  z-index: 50;
}

/* Force removal of that Tailwind gradient in light mode */
html[data-theme="light"] .bg-gradient-to-r.from-blue-50.to-purple-50 {
  background-image: none !important;
  background-color: #ffffff !important;
}

/* Companies: force white/near-white surface in light mode for .company-outer */
html[data-theme="light"] .company-outer {
  background-image: linear-gradient(135deg, #ffffff 0%, #f8fafc 100%) !important;
  background-color: #ffffff !important;
  -webkit-backdrop-filter: none !important;
  backdrop-filter: none !important;
  mix-blend-mode: normal !important;
}

html[data-theme="light"] .company-outer::before,
html[data-theme="light"] .company-outer::after {
  display: none !important;
  background: none !important;
  content: none !important;
}

/* Strong, final overrides for pill buttons and community button text in light mode */
html[data-theme="light"] .pill-badge,
html[data-theme="light"] .company-outer .pill-badge,
html[data-theme="light"] [data-slot="card-header"] .pill-badge,
html[data-theme="light"] .company-border .pill-badge,
html[data-theme="light"] .pill-badge[class*="bg-"],
html[data-theme="light"] span.bg-gray-100.pill-badge {
  background-color: #f3f4f6 !important;
  /* gray-100 visible in light mode */
  color: #1f2937 !important;
  /* dark text */
  mix-blend-mode: normal !important;
  background-clip: padding-box !important;
  z-index: 9999 !important;
  opacity: 1 !important;
}

/* Force link text inside gradient buttons to be white */
html[data-theme="light"] .company-tab-link,
html[data-theme="light"] .company-tab-community-link,
html[data-theme="light"] .company-border a,
html[data-theme="light"] button [class*="company-tab-link"],
html[data-theme="light"] a.company-tab-link {
  color: #ffffff !important;
  text-decoration: none !important;
}

/* If any Tailwind gradient utility still applies, remove it for these containers in light mode */
html[data-theme="light"] .company-outer.bg-gradient-to-br,
html[data-theme="light"] [data-slot="card-header"].bg-gradient-to-br {
  background-image: linear-gradient(135deg, #ffffff 0%, #f8fafc 100%) !important;
  background-color: #ffffff !important;
  -webkit-backdrop-filter: none !important;
  backdrop-filter: none !important;
  mix-blend-mode: normal !important;
}

<<<<<<< HEAD
@media screen and (max-width: 1110px) {
  .navbar__items{
    gap: 0.1rem !important;
  }
=======
/* ================= SECTION 15: AUTHOR PAGE AVATAR OVERLAP FIX ================= */
/* Fix for author page avatar overlap - working solution */
.avatar.margin-bottom--sm.author-as-h1_iMAg {
  width: 150px !important;
  height: 150px !important;
  border-radius: 50% !important;
  border: none !important;
}

/* Additional avatar class fix */
/* .avatar.margin-bottom--sm {
  width: 40px !important;
  height: 40px !important;
  border-radius: 50% !important;
  border: none !important; */
/* } */
/* 
/* Author name styling fix */
/* .authorName_w5sO {
  font-size: 1.1rem !important;
  line-height: 1.1rem !important;
  display: block !important;
  flex-direction: column !important;
} */

.avatar.margin-bottom--sm {
  width: auto !important;
  height: auto !important;
  border: none !important;
}


.blog-page .margin-bottom--xl {
  margin-bottom: 0rem !important;
>>>>>>> 9075ef54
}<|MERGE_RESOLUTION|>--- conflicted
+++ resolved
@@ -474,12 +474,7 @@
 }
 
 /* ===== SECTION 11: CRITICAL FIX: TABLET/IPAD NAVBAR BEHAVIOR ===== */
-<<<<<<< HEAD
-@media screen and (max-width: 996px) {
-=======
 @media screen and (max-width: 1299px) {
-
->>>>>>> 9075ef54
   /* Hide TOP navbar items on mobile (not sidebar) */
 
   /*
@@ -1771,47 +1766,4 @@
   -webkit-backdrop-filter: none !important;
   backdrop-filter: none !important;
   mix-blend-mode: normal !important;
-}
-
-<<<<<<< HEAD
-@media screen and (max-width: 1110px) {
-  .navbar__items{
-    gap: 0.1rem !important;
-  }
-=======
-/* ================= SECTION 15: AUTHOR PAGE AVATAR OVERLAP FIX ================= */
-/* Fix for author page avatar overlap - working solution */
-.avatar.margin-bottom--sm.author-as-h1_iMAg {
-  width: 150px !important;
-  height: 150px !important;
-  border-radius: 50% !important;
-  border: none !important;
-}
-
-/* Additional avatar class fix */
-/* .avatar.margin-bottom--sm {
-  width: 40px !important;
-  height: 40px !important;
-  border-radius: 50% !important;
-  border: none !important; */
-/* } */
-/* 
-/* Author name styling fix */
-/* .authorName_w5sO {
-  font-size: 1.1rem !important;
-  line-height: 1.1rem !important;
-  display: block !important;
-  flex-direction: column !important;
-} */
-
-.avatar.margin-bottom--sm {
-  width: auto !important;
-  height: auto !important;
-  border: none !important;
-}
-
-
-.blog-page .margin-bottom--xl {
-  margin-bottom: 0rem !important;
->>>>>>> 9075ef54
 }