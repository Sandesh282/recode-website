--- conflicted
+++ resolved
@@ -1558,16 +1558,7 @@
     pointer-events: auto !important;
   }
 
-  /* STAR section border fixes for dark mode */
-  [data-theme="dark"] .star-border-red {
-    border-color: #ef4444 !important;
-  }
-
-<<<<<<< HEAD
-  [data-theme="dark"] .star-border-yellow {
-    border-color: #eab308 !important;
-  }
-=======
+
   /* Fix: Remove extra box/space above dropdown nav items in sidebar */
   .navbar-sidebar__item,
   .navbar-sidebar__link,
@@ -1605,14 +1596,9 @@
   border-color: #ef4444 !important; 
 }
 
-[data-theme='dark'] .star-border-yellow {
-  border-color: #eab308 !important; 
-}
-
-[data-theme='dark'] .star-border-green {
-  border-color: #22c55e !important; 
-}
->>>>>>> 85b535f2
+  [data-theme="dark"] .star-border-yellow {
+    border-color: #eab308 !important;
+  }
 
   [data-theme="dark"] .star-border-green {
     border-color: #22c55e !important;
@@ -1675,43 +1661,6 @@
     color: white;
   }
 
-<<<<<<< HEAD
-  [data-theme="dark"].interview-prep-join-comm {
-    border-color: #854d0e;
-  }
-
-  /* Fix: Remove extra box/space above dropdown nav items in sidebar */
-  .navbar-sidebar__item,
-  .navbar-sidebar__link,
-  .navbar-sidebar__brand {
-    margin-top: 0 !important;
-    padding-top: 0 !important;
-    border-top: none !important;
-    box-shadow: none !important;
-  }
-  .navbar-sidebar__item:first-child,
-  .navbar-sidebar__link:first-child {
-    margin-top: 0 !important;
-    padding-top: 0 !important;
-    border-top: none !important;
-    box-shadow: none !important;
-  }
-  /* Remove any unwanted hr or divider above dropdowns */
-  .navbar-sidebar hr,
-  .navbar-sidebar__item hr {
-    display: none !important;
-    margin: 0 !important;
-    padding: 0 !important;
-    border: none !important;
-  }
-  /* Remove grid gap above dropdowns */
-  .navbar-sidebar .grid {
-    gap: 0 !important;
-    margin-top: 0 !important;
-    padding-top: 0 !important;
-  }
-}
-=======
 [data-theme='dark'] .overview-sidebar-blue{
   border-color:#3b82f6
 }
@@ -1726,4 +1675,3 @@
 
 }
 
->>>>>>> 85b535f2
