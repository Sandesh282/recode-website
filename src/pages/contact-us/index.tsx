import React, { useState } from "react";
import Layout from "@theme/Layout";
import { Mail, MapPin, Clock } from "lucide-react";

const ContactUs: React.FC = () => {
  const [formData, setFormData] = useState({
    firstName: "",
    lastName: "",
    email: "",
    subject: "",
    message: "",
  });

  const [errors, setErrors] = useState({
    firstName: "",
    lastName: "",
    email: "",
    subject: "",
    message: "",
  });

  const validate = () => {
    const newErrors = {
      firstName: "",
      lastName: "",
      email: "",
      subject: "",
      message: "",
    };

    if (!formData.firstName) {
      newErrors.firstName = "First Name is required.";
    }

    if (!formData.lastName) {
      newErrors.lastName = "Last Name is required.";
    }

    if (!formData.email) {
      newErrors.email = "Email is required.";
    } else if (!/\S+@\S+\.\S+/.test(formData.email)) {
      newErrors.email = "Email is invalid.";
    }

    if (!formData.subject) {
      newErrors.subject = "Subject is required.";
    }

    if (!formData.message) {
      newErrors.message = "Message is required.";
    }

    return newErrors;
  };

  const handleChange = (e: React.ChangeEvent<HTMLInputElement | HTMLSelectElement | HTMLTextAreaElement>) => {
    const { name, value } = e.target;
    setFormData({
      ...formData,
      [name]: value,
    });
  };

  const handleSubmit = (e: React.FormEvent) => {
    e.preventDefault();
    const newErrors = validate();
    if (Object.values(newErrors).some((error) => error)) {
      setErrors(newErrors);
    } else {
      // Form is valid, you can submit it here
      console.log("Form submitted successfully:", formData);
      setErrors({
        firstName: "",
        lastName: "",
        email: "",
        subject: "",
        message: "",
      });
      // You can reset the form here if needed
      // setFormData({
      //   firstName: "",
      //   lastName: "",
      //   email: "",
      //   subject: "",
      //   message: "",
      // });
    }
  };

  return (
    <Layout
      title="Contact Us"
      description="Get in touch with the RecodeHive team. We're here to help with your questions, feedback, and collaboration opportunities."
    >
      <div className="min-h-screen bg-gradient-to-b from-white to-gray-50 dark:from-gray-900 dark:to-gray-800">
        <div className="max-w-6xl mx-auto px-6 py-16">
          {/* Header Section */}
          <div className="text-center mb-16">
            <h1 className="text-4xl md:text-5xl font-bold gradient-text mb-6">
              Get In Touch
            </h1>
            <p className="text-lg max-w-2xl mx-auto" style={{color: 'white'}}>
              Have questions, feedback, or want to collaborate? We'd love to hear from you. 
              Reach out to us and we'll get back to you as soon as possible.
            </p>
          </div>

          <div className="grid md:grid-cols-2 gap-12">
            {/* Contact Information */}
            <div className="space-y-8">
              <div>
                <h2 className="text-2xl font-bold mb-6" style={{color: 'white'}}>
                  Contact Information
                </h2>
                
                <div className="space-y-6">
                  {/* Email */}
                  <div className="flex items-start space-x-4">
                    <div className="bg-blue-100 dark:bg-blue-900/30 p-3 rounded-lg">
                      <Mail className="w-6 h-6 text-blue-600 dark:text-blue-400" />
                    </div>
                    <div>
                      <h3 className="font-semibold" style={{color: 'white'}}>Email</h3>
                      <a 
                        href="mailto:sanjay@recodehive.com"
                        className="text-blue-400 hover:underline"
                      >
                        sanjay@recodehive.com
                      </a>
                      <p className="text-sm mt-1" style={{color: 'white'}}>
                        General inquiries and support
                      </p>
                    </div>
                  </div>

                  {/* Response Time */}
                  <div className="flex items-start space-x-4">
                    <div className="bg-green-100 dark:bg-green-900/30 p-3 rounded-lg">
                      <Clock className="w-6 h-6 text-green-600 dark:text-green-400" />
                    </div>
                    <div>
                      <h3 className="font-semibold" style={{color: 'white'}}>Response Time</h3>
                      <p style={{color: 'white'}}>
                        Within 24-48 hours
                      </p>
                      <p className="text-sm mt-1" style={{color: 'white'}}>
                        We'll get back to you promptly
                      </p>
                    </div>
                  </div>

                  {/* Location */}
                  <div className="flex items-start space-x-4">
                    <div className="bg-purple-100 dark:bg-purple-900/30 p-3 rounded-lg">
                      <MapPin className="w-6 h-6 text-purple-600 dark:text-purple-400" />
                    </div>
                    <div>
                      <h3 className="font-semibold" style={{color: 'white'}}>Location</h3>
                      <p style={{color: 'white'}}>
                        Online & Global
                      </p>
                      <p className="text-sm mt-1" style={{color: 'white'}}>
                        Serving developers worldwide
                      </p>
                    </div>
                  </div>
                </div>
              </div>

              {/* Additional Information */}
              <div className="bg-gradient-to-r from-blue-50 to-purple-50 dark:from-blue-950/50 dark:to-purple-950/50 border border-gray-200 dark:border-gray-700 p-6 rounded-xl">
                <h3 className="font-bold mb-3" style={{color: 'white'}}>
                  What we can help you with:
                </h3>
                <ul className="space-y-2" style={{color: 'white'}}>
                  <li className="flex items-center space-x-2">
                    <span className="w-2 h-2 bg-blue-500 rounded-full"></span>
                    <span>Learning resources and tutorials</span>
                  </li>
                  <li className="flex items-center space-x-2">
                    <span className="w-2 h-2 bg-blue-500 rounded-full"></span>
                    <span>Technical support and guidance</span>
                  </li>
                  <li className="flex items-center space-x-2">
                    <span className="w-2 h-2 bg-blue-500 rounded-full"></span>
                    <span>Collaboration opportunities</span>
                  </li>
                  <li className="flex items-center space-x-2">
                    <span className="w-2 h-2 bg-blue-500 rounded-full"></span>
                    <span>Partnership inquiries</span>
                  </li>
                  <li className="flex items-center space-x-2">
                    <span className="w-2 h-2 bg-blue-500 rounded-full"></span>
                    <span>Content suggestions and feedback</span>
                  </li>
                </ul>
              </div>
            </div>

            {/* Contact Form */}
            <div className="bg-gray-50 dark:bg-gray-800 border border-gray-200 dark:border-gray-700 rounded-2xl shadow-xl p-8">
              <h2 className="text-2xl font-bold mb-6" style={{color: 'white'}}>
                Send us a message
              </h2>
              
              <form onSubmit={handleSubmit} className="space-y-6">
                <div className="grid md:grid-cols-2 gap-4">
                  <div>
                    <label htmlFor="firstName" className="block text-sm font-medium mb-2" style={{color: 'white'}}>
                      First Name
                    </label>
                    <input
                      type="text"
                      id="firstName"
                      name="firstName"
<<<<<<< HEAD
                      className="w-full px-4 py-3 border border-gray-300 dark:border-gray-600 rounded-lg focus:ring-2 focus:ring-blue-500 focus:border-blue-500 dark:bg-gray-700 dark:text-white placeholder-gray-500 dark:placeholder-gray-400 transition-colors"
=======
                      value={formData.firstName}
                      onChange={handleChange}
                      className="w-full px-4 py-3 border border-gray-300 dark:border-gray-600 rounded-lg focus:ring-2 focus:ring-blue-500 focus:border-transparent dark:bg-gray-700 dark:text-white"
>>>>>>> 5d7ed1d7
                      placeholder="Your first name"
                    />
                    {errors.firstName && <p className="text-red-500 text-xs mt-1">{errors.firstName}</p>}
                  </div>
                  <div>
                    <label htmlFor="lastName" className="block text-sm font-medium mb-2" style={{color: 'white'}}>
                      Last Name
                    </label>
                    <input
                      type="text"
                      id="lastName"
                      name="lastName"
<<<<<<< HEAD
                      className="w-full px-4 py-3 border border-gray-300 dark:border-gray-600 rounded-lg focus:ring-2 focus:ring-blue-500 focus:border-blue-500 dark:bg-gray-700 dark:text-white placeholder-gray-500 dark:placeholder-gray-400 transition-colors"
=======
                      value={formData.lastName}
                      onChange={handleChange}
                      className="w-full px-4 py-3 border border-gray-300 dark:border-gray-600 rounded-lg focus:ring-2 focus:ring-blue-500 focus:border-transparent dark:bg-gray-700 dark:text-white"
>>>>>>> 5d7ed1d7
                      placeholder="Your last name"
                    />
                    {errors.lastName && <p className="text-red-500 text-xs mt-1">{errors.lastName}</p>}
                  </div>
                </div>

                <div>
                  <label htmlFor="email" className="block text-sm font-medium mb-2" style={{color: 'white'}}>
                    Email Address
                  </label>
                  <input
                    type="email"
                    id="email"
                    name="email"
<<<<<<< HEAD
                    className="w-full px-4 py-3 border border-gray-300 dark:border-gray-600 rounded-lg focus:ring-2 focus:ring-blue-500 focus:border-blue-500 dark:bg-gray-700 dark:text-white placeholder-gray-500 dark:placeholder-gray-400 transition-colors"
=======
                    value={formData.email}
                    onChange={handleChange}
                    className="w-full px-4 py-3 border border-gray-300 dark:border-gray-600 rounded-lg focus:ring-2 focus:ring-blue-500 focus:border-transparent dark:bg-gray-700 dark:text-white"
>>>>>>> 5d7ed1d7
                    placeholder="your.email@example.com"
                  />
                  {errors.email && <p className="text-red-500 text-xs mt-1">{errors.email}</p>}
                </div>

                <div>
                  <label htmlFor="subject" className="block text-sm font-medium mb-2" style={{color: 'white'}}>
                    Subject
                  </label>
                  <select
                    id="subject"
                    name="subject"
<<<<<<< HEAD
                    className="w-full px-4 py-3 border border-gray-300 dark:border-gray-600 rounded-lg focus:ring-2 focus:ring-blue-500 focus:border-blue-500 dark:bg-gray-700 dark:text-white transition-colors"
                    required
=======
                    value={formData.subject}
                    onChange={handleChange}
                    className="w-full px-4 py-3 border border-gray-300 dark:border-gray-600 rounded-lg focus:ring-2 focus:ring-blue-500 focus:border-transparent dark:bg-gray-700 dark:text-white"
>>>>>>> 5d7ed1d7
                  >
                    <option value="" className="text-gray-500 dark:text-gray-400">Select a subject</option>
                    <option value="general">General Inquiry</option>
                    <option value="support">Technical Support</option>
                    <option value="collaboration">Collaboration</option>
                    <option value="partnership">Partnership</option>
                    <option value="feedback">Feedback</option>
                    <option value="other">Other</option>
                  </select>
                  {errors.subject && <p className="text-red-500 text-xs mt-1">{errors.subject}</p>}
                </div>

                <div>
                  <label htmlFor="message" className="block text-sm font-medium mb-2" style={{color: 'white'}}>
                    Message
                  </label>
                  <textarea
                    id="message"
                    name="message"
                    rows={6}
<<<<<<< HEAD
                    className="w-full px-4 py-3 border border-gray-300 dark:border-gray-600 rounded-lg focus:ring-2 focus:ring-blue-500 focus:border-blue-500 dark:bg-gray-700 dark:text-white placeholder-gray-500 dark:placeholder-gray-400 resize-none transition-colors"
=======
                    value={formData.message}
                    onChange={handleChange}
                    className="w-full px-4 py-3 border border-gray-300 dark:border-gray-600 rounded-lg focus:ring-2 focus:ring-blue-500 focus:border-transparent dark:bg-gray-700 dark:text-white resize-none"
>>>>>>> 5d7ed1d7
                    placeholder="Tell us more about your inquiry..."
                  ></textarea>
                  {errors.message && <p className="text-red-500 text-xs mt-1">{errors.message}</p>}
                </div>

                <button
                  type="submit"
                  className="w-full bg-gradient-to-r from-blue-600 to-purple-600 hover:from-blue-700 hover:to-purple-700 text-white font-semibold py-3 px-6 rounded-lg transition-all duration-300 transform hover:scale-[1.02] shadow-lg hover:shadow-xl"
                >
                  Send Message
                </button>
              </form>
            </div>
          </div>

          {/* Additional Resources */}
          <div className="mt-16 text-center">
            <h2 className="text-2xl font-bold mb-8" style={{color: 'white'}}>
              Other Ways to Connect
            </h2>
            <div className="grid md:grid-cols-3 gap-6">
              <a
                href="/community"
                className="bg-white dark:bg-gray-800 border border-gray-200 dark:border-gray-700 p-6 rounded-xl shadow-lg hover:shadow-xl transition-all duration-300 hover:scale-[1.02] group"
              >
                <div className="text-blue-600 dark:text-blue-400 text-2xl mb-3 group-hover:scale-110 transition-transform">📚</div>
                <h3 className="font-semibold text-gray-900 dark:text-white mb-2">Community</h3>
                <p className="text-gray-600 dark:text-gray-400 text-sm">
                  Join our community and connect with fellow developers
                </p>
              </a>
              
              <a
                href="/docs"
                className="bg-white dark:bg-gray-800 border border-gray-200 dark:border-gray-700 p-6 rounded-xl shadow-lg hover:shadow-xl transition-all duration-300 hover:scale-[1.02] group"
              >
                <div className="text-green-600 dark:text-green-400 text-2xl mb-3 group-hover:scale-110 transition-transform">📖</div>
                <h3 className="font-semibold text-gray-900 dark:text-white mb-2">Documentation</h3>
                <p className="text-gray-600 dark:text-gray-400 text-sm">
                  Explore our comprehensive learning resources
                </p>
              </a>
              
              <a
                href="/blogs"
                className="bg-white dark:bg-gray-800 border border-gray-200 dark:border-gray-700 p-6 rounded-xl shadow-lg hover:shadow-xl transition-all duration-300 hover:scale-[1.02] group"
              >
                <div className="text-purple-600 dark:text-purple-400 text-2xl mb-3 group-hover:scale-110 transition-transform">✍️</div>
                <h3 className="font-semibold text-gray-900 dark:text-white mb-2">Blog</h3>
                <p className="text-gray-600 dark:text-gray-400 text-sm">
                  Read our latest articles and tutorials
                </p>
              </a>
            </div>
          </div>
        </div>
      </div>
    </Layout>
  );
};

export default ContactUs;<|MERGE_RESOLUTION|>--- conflicted
+++ resolved
@@ -213,13 +213,10 @@
                       type="text"
                       id="firstName"
                       name="firstName"
-<<<<<<< HEAD
                       className="w-full px-4 py-3 border border-gray-300 dark:border-gray-600 rounded-lg focus:ring-2 focus:ring-blue-500 focus:border-blue-500 dark:bg-gray-700 dark:text-white placeholder-gray-500 dark:placeholder-gray-400 transition-colors"
-=======
                       value={formData.firstName}
                       onChange={handleChange}
                       className="w-full px-4 py-3 border border-gray-300 dark:border-gray-600 rounded-lg focus:ring-2 focus:ring-blue-500 focus:border-transparent dark:bg-gray-700 dark:text-white"
->>>>>>> 5d7ed1d7
                       placeholder="Your first name"
                     />
                     {errors.firstName && <p className="text-red-500 text-xs mt-1">{errors.firstName}</p>}
@@ -232,13 +229,10 @@
                       type="text"
                       id="lastName"
                       name="lastName"
-<<<<<<< HEAD
                       className="w-full px-4 py-3 border border-gray-300 dark:border-gray-600 rounded-lg focus:ring-2 focus:ring-blue-500 focus:border-blue-500 dark:bg-gray-700 dark:text-white placeholder-gray-500 dark:placeholder-gray-400 transition-colors"
-=======
                       value={formData.lastName}
                       onChange={handleChange}
                       className="w-full px-4 py-3 border border-gray-300 dark:border-gray-600 rounded-lg focus:ring-2 focus:ring-blue-500 focus:border-transparent dark:bg-gray-700 dark:text-white"
->>>>>>> 5d7ed1d7
                       placeholder="Your last name"
                     />
                     {errors.lastName && <p className="text-red-500 text-xs mt-1">{errors.lastName}</p>}
@@ -253,13 +247,10 @@
                     type="email"
                     id="email"
                     name="email"
-<<<<<<< HEAD
                     className="w-full px-4 py-3 border border-gray-300 dark:border-gray-600 rounded-lg focus:ring-2 focus:ring-blue-500 focus:border-blue-500 dark:bg-gray-700 dark:text-white placeholder-gray-500 dark:placeholder-gray-400 transition-colors"
-=======
                     value={formData.email}
                     onChange={handleChange}
                     className="w-full px-4 py-3 border border-gray-300 dark:border-gray-600 rounded-lg focus:ring-2 focus:ring-blue-500 focus:border-transparent dark:bg-gray-700 dark:text-white"
->>>>>>> 5d7ed1d7
                     placeholder="your.email@example.com"
                   />
                   {errors.email && <p className="text-red-500 text-xs mt-1">{errors.email}</p>}
@@ -272,14 +263,11 @@
                   <select
                     id="subject"
                     name="subject"
-<<<<<<< HEAD
                     className="w-full px-4 py-3 border border-gray-300 dark:border-gray-600 rounded-lg focus:ring-2 focus:ring-blue-500 focus:border-blue-500 dark:bg-gray-700 dark:text-white transition-colors"
                     required
-=======
                     value={formData.subject}
                     onChange={handleChange}
                     className="w-full px-4 py-3 border border-gray-300 dark:border-gray-600 rounded-lg focus:ring-2 focus:ring-blue-500 focus:border-transparent dark:bg-gray-700 dark:text-white"
->>>>>>> 5d7ed1d7
                   >
                     <option value="" className="text-gray-500 dark:text-gray-400">Select a subject</option>
                     <option value="general">General Inquiry</option>
@@ -300,13 +288,11 @@
                     id="message"
                     name="message"
                     rows={6}
-<<<<<<< HEAD
                     className="w-full px-4 py-3 border border-gray-300 dark:border-gray-600 rounded-lg focus:ring-2 focus:ring-blue-500 focus:border-blue-500 dark:bg-gray-700 dark:text-white placeholder-gray-500 dark:placeholder-gray-400 resize-none transition-colors"
-=======
+
                     value={formData.message}
                     onChange={handleChange}
                     className="w-full px-4 py-3 border border-gray-300 dark:border-gray-600 rounded-lg focus:ring-2 focus:ring-blue-500 focus:border-transparent dark:bg-gray-700 dark:text-white resize-none"
->>>>>>> 5d7ed1d7
                     placeholder="Tell us more about your inquiry..."
                   ></textarea>
                   {errors.message && <p className="text-red-500 text-xs mt-1">{errors.message}</p>}
