--- conflicted
+++ resolved
@@ -1,9 +1,3 @@
-<<<<<<< HEAD
-import React, { useEffect, useState } from "react";
-import Layout from "@theme/Layout";
-import Head from "@docusaurus/Head";
-import type confettiType from "canvas-confetti";
-=======
 import React, { useEffect, useState } from 'react';
 import Layout from '@theme/Layout';
 import Head from '@docusaurus/Head';
@@ -11,7 +5,6 @@
 import { useHistory } from "@docusaurus/router";
 import type confettiType from 'canvas-confetti';
 import "../dashboard.css";
->>>>>>> e99d67e3
 
 const GiveawayPage: React.FC = () => {
   const history = useHistory();
@@ -24,11 +17,7 @@
     seconds: "--",
   });
 
-<<<<<<< HEAD
-  const countdownTarget = new Date("2025-08-15T23:59:59").getTime(); // Update the deadline if needed
-=======
   const countdownTarget = new Date('2025-08-15T23:59:59').getTime();
->>>>>>> e99d67e3
 
   // Countdown Timer Effect
   useEffect(() => {
@@ -193,27 +182,6 @@
                 ))}
               </div>
 
-<<<<<<< HEAD
-      <div className="min-h-screen bg-gradient-to-br from-[#0f0c29] via-[#302b63] to-[#24243e] text-white py-10 px-6">
-        <div className="max-w-4xl mx-auto text-center">
-          <h1 className="text-4xl sm:text-5xl font-bold mb-6">
-            🎉 RecodeHive Giveaway
-          </h1>
-          <p className="text-lg mb-8">
-            Participate now and win exclusive swag, resources, and more!
-          </p>
-
-          <div className="flex justify-center gap-4 text-center mb-12">
-            {["days", "hours", "minutes", "seconds"].map((unit) => (
-              <div
-                key={unit}
-                className="bg-white/10 px-6 py-4 rounded-xl shadow-md"
-              >
-                <div className="text-3xl font-bold">
-                  {timeLeft[unit as keyof typeof timeLeft]}
-                </div>
-                <div className="text-sm uppercase tracking-widest">{unit}</div>
-=======
               <div className="bg-white/10 p-6 rounded-xl shadow-xl mb-10">
                 <h2 className="text-2xl font-semibold mb-4">🏆 Leaderboard</h2>
                 <table className="w-full text-left border-collapse">
@@ -242,53 +210,14 @@
                     </tr>
                   </tbody>
                 </table>
->>>>>>> e99d67e3
               </div>
 
-<<<<<<< HEAD
-          <div className="bg-white/10 p-6 rounded-xl shadow-xl mb-10">
-            <h2 className="text-2xl font-semibold mb-4">🏆 Leaderboard</h2>
-            <table className="w-full border-collapse">
-              <thead>
-                <tr className="border-b border-white/20">
-                  <th className="pb-2 text-center">Rank</th>
-                  <th className="pb-2 text-center">Username</th>
-                  <th className="pb-2 text-center">Points</th>
-                </tr>
-              </thead>
-              <tbody>
-                <tr className="border-b border-white/10">
-                  <td className="text-center">1</td>
-                  <td className="text-center">OpenSourcePro</td>
-                  <td className="text-center">1200</td>
-                </tr>
-                <tr className="border-b border-white/10">
-                  <td className="text-center">2</td>
-                  <td className="text-center">CodeWizard</td>
-                  <td className="text-center">950</td>
-                </tr>
-                <tr>
-                  <td className="text-center">3</td>
-                  <td className="text-center">DevChampion</td>
-                  <td className="text-center">875</td>
-                </tr>
-              </tbody>
-            </table>
-          </div>
-
-          <p className="text-sm text-white text-opacity-60 italic">
-            Winners will be announced after the countdown ends. Stay active on
-            the dashboard to climb up the leaderboard!
-          </p>
-        </div>
-=======
               <p className="text-sm text-white text-opacity-60 italic">
                 Winners will be announced after the countdown ends. Stay active on the dashboard to climb up the leaderboard!
               </p>
             </div>
           </div>
         </main>
->>>>>>> e99d67e3
       </div>
     </Layout>
   );
