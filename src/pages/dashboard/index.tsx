import React, { JSX, useEffect, useState } from "react";
import Layout from "@theme/Layout";
import Head from "@docusaurus/Head";
import BrowserOnly from "@docusaurus/BrowserOnly";
import { motion } from "framer-motion";
import {
  useCommunityStatsContext,
  CommunityStatsProvider,
} from "@site/src/lib/statsProvider";
import SlotCounter from "react-slot-counter";
import { useLocation, useHistory } from "@docusaurus/router";
import {
  githubService,
  GitHubDiscussion,
} from "@site/src/services/githubService";
import DiscussionCard from "@site/src/components/discussions/DiscussionCard";
import {
  Megaphone,
  Lightbulb,
  HelpCircle,
  Star,
  MessageCircle,
  Search,
  TrendingUp,
  Home,
  Trophy,
  Users,
  Gift,
  Calendar,
  BarChart3,
  ArrowLeft,
  GitFork,
} from "lucide-react";
import NavbarIcon from "@site/src/components/navbar/NavbarIcon";
import "@site/src/components/discussions/discussions.css";
import "./dashboard.css";
import LeaderBoard from "@site/src/components/dashboard/LeaderBoard/leaderboard";

type DiscussionTab = "discussions" | "trending" | "unanswered";
type SortOption = "most_popular" | "latest" | "oldest";
type Category =
  | "all"
  | "announcements"
  | "ideas"
  | "q-a"
  | "show-and-tell"
  | "general";

interface DashboardStats {
  totalContributors: number;
  totalRepositories: number;
  totalStars: number;
  totalForks: number;
}

const categories: Category[] = [
  "all",
  "announcements",
  "ideas",
  "q-a",
  "show-and-tell",
  "general",
];

const DashboardContent: React.FC = () => {
  const location = useLocation();
  const history = useHistory();
  const [activeTab, setActiveTab] = useState<
    "home" | "discuss" | "giveaway" | "contributors"
  >("home");

  // Discussion state management
  const [activeDiscussionTab, setActiveDiscussionTab] =
    useState<DiscussionTab>("discussions");
  const [selectedCategory, setSelectedCategory] = useState<Category>("all");
  const [sortBy, setSortBy] = useState<SortOption>("most_popular");
  const [searchQuery, setSearchQuery] = useState("");
  const [discussions, setDiscussions] = useState<GitHubDiscussion[]>([]);
  const [discussionsLoading, setDiscussionsLoading] = useState(true);
  const [discussionsError, setDiscussionsError] = useState<string | null>(null);
  const [showDashboardMenu, setShowDashboardMenu] = useState(false);

  // Close dashboard menu when clicking outside
  useEffect(() => {
    const handleClickOutside = (event: MouseEvent) => {
      const target = event.target as Element;
<<<<<<< HEAD
      if (showDashboardMenu &&
        !target.closest('.dashboard-mobile-menu') &&
        !target.closest('.dashboard-menu-btn')) {
=======
      if (
        showDashboardMenu &&
        !target.closest(".dashboard-mobile-menu") &&
        !target.closest(".dashboard-menu-btn")
      ) {
>>>>>>> a4a479ab
        setShowDashboardMenu(false);
      }
    };

    if (showDashboardMenu) {
      document.addEventListener("mousedown", handleClickOutside);
    }

    return () => {
      document.removeEventListener("mousedown", handleClickOutside);
    };
  }, [showDashboardMenu]);

  useEffect(() => {
    // Set active tab based on URL hash
    if (location.hash === "#discuss") {
      setActiveTab("discuss");
    } else if (location.hash === "#leaderboard") {
      setActiveTab("contributors");
    } else if (location.hash === "#giveaway") {
      setActiveTab("giveaway");
    } else {
      setActiveTab("home");
    }
  }, [location]);

  // Fetch discussions when discuss tab is active
  useEffect(() => {
    if (activeTab === "discuss") {
      fetchDiscussions();
    }
  }, [activeTab]);

  const fetchDiscussions = async () => {
    try {
      setDiscussionsLoading(true);
      setDiscussionsError(null);
      const discussionsData = await githubService.fetchDiscussions(20);
      setDiscussions(discussionsData);
    } catch (error) {
      console.error("Failed to fetch discussions:", error);
      setDiscussionsError(
        error instanceof Error ? error.message : "Failed to load discussions",
      );
    } finally {
      setDiscussionsLoading(false);
    }
  };

  // Discussion handlers
  const handleDiscussionTabChange = (tab: DiscussionTab) => {
    setActiveDiscussionTab(tab);
  };

  const handleCategoryChange = (category: Category) => {
    setSelectedCategory(category);
  };

  const getCategoryIcon = (category: string) => {
    const iconMap = {
      all: null,
      announcements: <Megaphone size={14} />,
      ideas: <Lightbulb size={14} />,
      "q-a": <HelpCircle size={14} />,
      "show-and-tell": <Star size={14} />,
      general: <MessageCircle size={14} />,
    };
    return iconMap[category] || null;
  };

  const getCategoryDisplayName = (category: string) => {
    const categoryMap = {
      all: "All",
      announcements: "Announcements",
      ideas: "Ideas",
      "q-a": "Q&A",
      "show-and-tell": "Show & Tell",
      general: "General",
    };
    return categoryMap[category] || category;
  };

  const handleSortChange = (event: React.ChangeEvent<HTMLSelectElement>) => {
    setSortBy(event.target.value as SortOption);
  };

  const handleSearchChange = (event: React.ChangeEvent<HTMLInputElement>) => {
    setSearchQuery(event.target.value);
  };

  const handleNewDiscussion = () => {
    window.open(
      "https://github.com/recodehive/recode-website/discussions/new",
      "_blank",
    );
  };

  // Filter discussions based on current state and tab
  const getFilteredDiscussions = (discussions: GitHubDiscussion[]) => {
    return discussions
      .filter((discussion) => {
        // First apply tab filter
        switch (activeDiscussionTab) {
          case "trending":
            return discussion.reactions.total_count > 5;
          case "unanswered":
            return discussion.comments === 0;
          default:
            return true;
        }
      })
      .filter((discussion) => {
        // Then apply category filter
        if (selectedCategory !== "all") {
          const categoryName = discussion.category.name.toLowerCase();
          const selectedCat = selectedCategory.toLowerCase();

          // Map GitHub discussion categories to our filter categories
          if (
            selectedCat === "q-a" &&
            (categoryName.includes("q&a") || categoryName.includes("question"))
          ) {
            return true;
          }
          if (
            selectedCat === "show-and-tell" &&
            categoryName.includes("show")
          ) {
            return true;
          }
          if (
            selectedCat === "announcements" &&
            categoryName.includes("announcement")
          ) {
            return true;
          }
          if (selectedCat === "ideas" && categoryName.includes("idea")) {
            return true;
          }
          if (
            selectedCat === "general" &&
            (categoryName.includes("general") ||
              categoryName.includes("discussion"))
          ) {
            return true;
          }

          return categoryName.includes(selectedCat);
        }
        return true;
      })
      .filter((discussion) => {
        // Then apply search filter
        if (searchQuery) {
          return (
            discussion.title
              .toLowerCase()
              .includes(searchQuery.toLowerCase()) ||
            discussion.body.toLowerCase().includes(searchQuery.toLowerCase())
          );
        }
        return true;
      })
      .sort((a, b) => {
        // Finally sort the results
        switch (sortBy) {
          case "latest":
            return (
              new Date(b.created_at).getTime() -
              new Date(a.created_at).getTime()
            );
          case "oldest":
            return (
              new Date(a.created_at).getTime() -
              new Date(b.created_at).getTime()
            );
          default:
            return b.reactions.total_count - a.reactions.total_count;
        }
      });
  };

  const filteredDiscussions = React.useMemo(
    () => getFilteredDiscussions(discussions),
    [discussions, activeDiscussionTab, selectedCategory, searchQuery, sortBy],
  );

  const handleTabChange = (
    tab: "home" | "discuss" | "giveaway" | "contributors",
  ) => {
    setActiveTab(tab);
    setShowDashboardMenu(false);
    if (tab === "discuss") {
      history.push("#discuss");
      window.scrollTo(0, 0);
    } else if (tab === "giveaway") {
      history.push("/dashboard/giveaway");
    } else if (tab === "contributors") {
      history.push("#leaderboard");
      window.scrollTo(0, 0);
    } else {
      history.push("#");
    }
  };

  const {
    githubStarCount,
    githubContributorsCount,
    githubForksCount,
    githubReposCount,
    loading,
    error,
  } = useCommunityStatsContext();

  const [dashboardStats, setDashboardStats] = useState<DashboardStats>({
    totalContributors: 0,
    totalRepositories: 0,
    totalStars: 0,
    totalForks: 0,
  });

  useEffect(() => {
    setDashboardStats({
      totalContributors: githubContributorsCount,
      totalRepositories: githubReposCount,
      totalStars: githubStarCount,
      totalForks: githubForksCount,
    });
  }, [
    githubContributorsCount,
    githubReposCount,
    githubStarCount,
    githubForksCount,
  ]);

  const StatCard: React.FC<{
    icon: React.ReactNode;
    title: string;
    value: number;
    valueText: string;
    description: string;
  }> = ({ icon, title, value, valueText, description }) => (
    <motion.div
      className="dashboard-stat-card"
      initial={{ opacity: 0, y: 20 }}
      whileInView={{ opacity: 1, y: 0 }}
      transition={{ duration: 0.5 }}
      viewport={{ once: true }}
      whileHover={{ scale: 1.02 }}
    >
      <div className="dashboard-stat-icon">{icon}</div>
      <div className="dashboard-stat-content">
        <h3 className="dashboard-stat-title">{title}</h3>
        <div className="dashboard-stat-value">
          {loading ? (
            <div className="loading-spinner"></div>
          ) : (
            <SlotCounter
              value={valueText}
              autoAnimationStart={true}
              duration={1}
            />
          )}
        </div>
        <p className="dashboard-stat-description">{description}</p>
      </div>
    </motion.div>
  );

  return (
    <div className="dashboard-layout">
      {/* Dashboard Menu Button - Only visible on mobile */}
      <button
        className={`dashboard-menu-btn ${showDashboardMenu ? "open" : ""}`}
        onClick={() => setShowDashboardMenu(!showDashboardMenu)}
        aria-label="Toggle dashboard menu"
      >
        {showDashboardMenu ? "✕" : "☰"}
      </button>

      {/* Dashboard Mobile Menu */}
<<<<<<< HEAD
      <div className={`dashboard-mobile-menu ${showDashboardMenu ? "show" : ""}`}>
=======
      <div
        className={`dashboard-mobile-menu ${showDashboardMenu ? "show" : ""}`}
      >
>>>>>>> a4a479ab
        {/* Overlay */}
        {showDashboardMenu && (
          <div
            className="dashboard-menu-overlay"
            onClick={() => setShowDashboardMenu(false)}
          />
        )}
        <div>
          <div className="dashboard-menu-header">
            <h3>Dashboard Menu</h3>
            <button
              className="close-menu-btn"
              onClick={() => setShowDashboardMenu(false)}
              aria-label="Close menu"
            >
              ✕
            </button>
          </div>

          {/* Dashboard navigation items */}
          <div className="dashboard-menu-items">
            <div
              className={`menu-item ${activeTab === "home" ? "active" : ""}`}
              onClick={() => {
                handleTabChange("home");
                setShowDashboardMenu(false);
              }}
            >
<<<<<<< HEAD
              <span className="menu-icon"><Home size={18} /></span> Home
=======
              <span className="menu-icon">
                <Home size={18} />
              </span>{" "}
              Home
>>>>>>> a4a479ab
            </div>
            <div
              className={`menu-item ${activeTab === "discuss" ? "active" : ""}`}
              onClick={() => {
                handleTabChange("discuss");
                setShowDashboardMenu(false);
              }}
            >
<<<<<<< HEAD
              <span className="menu-icon"><MessageCircle size={18} /></span> Discussions
=======
              <span className="menu-icon">
                <MessageCircle size={18} />
              </span>{" "}
              Discussions
>>>>>>> a4a479ab
            </div>
            <div
              className={`menu-item ${activeTab === "contributors" ? "active" : ""}`}
              onClick={() => {
                handleTabChange("contributors");
                setShowDashboardMenu(false);
              }}
            >
<<<<<<< HEAD
              <span className="menu-icon"><Users size={18} /></span> LeaderBoard
=======
              <span className="menu-icon">
                <Users size={18} />
              </span>{" "}
              LeaderBoard
>>>>>>> a4a479ab
            </div>
            <div
              className={`menu-item ${activeTab === "giveaway" ? "active" : ""}`}
              onClick={() => {
                handleTabChange("giveaway");
                setShowDashboardMenu(false);
              }}
            >
<<<<<<< HEAD
              <span className="menu-icon"><Gift size={18} /></span> Giveaways
=======
              <span className="menu-icon">
                <Gift size={18} />
              </span>{" "}
              Giveaways
>>>>>>> a4a479ab
            </div>
          </div>
        </div>
      </div>

      <div className="dashboard-sidebar">
        <div className="sidebar-header">
          <button
            className="back-button"
            onClick={() => history.goBack()}
            aria-label="Go back"
          >
            <ArrowLeft size={20} />
          </button>
        </div>
        <div className="sidebar-nav">
          <NavbarIcon
            icon={<Home size={20} />}
            text="Home"
            active={activeTab === "home"}
            onClick={() => handleTabChange("home")}
          />
          <NavbarIcon
            icon={<MessageCircle size={20} />}
            text="Discussions"
            active={activeTab === "discuss"}
            onClick={() => handleTabChange("discuss")}
          />
          <NavbarIcon
            icon={<Users size={20} />}
            text="LeaderBoard
"
            active={activeTab === "contributors"}
            onClick={() => handleTabChange("contributors")}
          />
          <NavbarIcon
            icon={<Gift size={20} />}
            text="Giveaways"
            active={activeTab === "giveaway"}
            onClick={() => handleTabChange("giveaway")}
          />
        </div>
      </div>

      <div className="dashboard-main-content">
        <Head>
          <title>Dashboard | recode hive</title>
        </Head>

        {activeTab === "home" && (
          <motion.div
            className="dashboard-home-container"
            initial={{ opacity: 0, y: 20 }}
            animate={{ opacity: 1, y: 0 }}
            transition={{ duration: 0.5 }}
          >
<<<<<<< HEAD
            <h1 className="dashboard-main-title">Recode Hive Community Dashboard</h1>
            <p className="dashboard-description">
              Welcome to the Recode Hive community hub! Explore our stats, engage in discussions, and connect with fellow contributors.
=======
            <h1 className="dashboard-main-title">
              recode hive Community Dashboard
            </h1>
            <p className="dashboard-description">
              Welcome to the recode hive community hub! Explore our stats,
              engage in discussions, and connect with fellow contributors.
>>>>>>> a4a479ab
            </p>

            <section className="dashboard-stats-section">
              <h2 className="section-title">Community At a Glance</h2>
              <div className="stat-cards-container">
                <StatCard
                  icon={<Star size={24} />}
                  title="Total Stars"
                  value={dashboardStats.totalStars}
                  valueText={
                    useCommunityStatsContext().githubStarCountText || "937"
                  }
                  description="Stars across all our public repositories"
                />
                <StatCard
                  icon={<Users size={24} />}
                  title="Contributors"
                  value={dashboardStats.totalContributors}
                  valueText={
                    useCommunityStatsContext().githubContributorsCountText ||
                    "444"
                  }
                  description="Amazing community members"
                />
                <StatCard
                  icon={<GitFork size={24} />}
                  title="Forks"
                  value={dashboardStats.totalForks}
                  valueText={
                    useCommunityStatsContext().githubForksCountText || "1.03K"
                  }
                  description="Community contributions"
                />
              </div>
            </section>
          </motion.div>
        )}

        {activeTab === "discuss" && (
          <motion.div
            className="dashboard-discussions"
            initial={{ opacity: 0, y: 20 }}
            animate={{ opacity: 1, y: 0 }}
            transition={{ duration: 0.5 }}
          >
            <div className="discussions-header">
              <h1>Community Discussions</h1>
              <p>
                Engage with the community, ask questions, and share your
                projects.
              </p>
            </div>
            <div className="discussions-controls">
              <div className="discussion-tabs">
                <button
                  onClick={() => handleDiscussionTabChange("discussions")}
                  className={`tab-button ${
                    activeDiscussionTab === "discussions" ? "active" : ""
                  }`}
                >
                  <MessageCircle size={18} /> All Discussions
                </button>
                <button
                  onClick={() => handleDiscussionTabChange("trending")}
                  className={`tab-button ${
                    activeDiscussionTab === "trending" ? "active" : ""
                  }`}
                >
                  <TrendingUp size={18} /> Trending
                </button>
                <button
                  onClick={() => handleDiscussionTabChange("unanswered")}
                  className={`tab-button ${
                    activeDiscussionTab === "unanswered" ? "active" : ""
                  }`}
                >
                  <HelpCircle size={18} /> Unanswered
                </button>
              </div>
              <div className="search-and-sort">
                <div className="search-bar">
                  <Search size={16} />
                  <input
                    type="text"
                    placeholder="Search discussions..."
                    value={searchQuery}
                    onChange={handleSearchChange}
                  />
                </div>
                <select onChange={handleSortChange} value={sortBy}>
                  <option value="most_popular">Most Popular</option>
                  <option value="latest">Latest</option>
                  <option value="oldest">Oldest</option>
                </select>
                <button
                  className="new-discussion-btn"
                  onClick={handleNewDiscussion}
                >
                  New Discussion
                </button>
              </div>
            </div>
            <div className="discussions-main-content">
              <div className="category-sidebar">
                <h3>Categories</h3>
                <ul>
                  {categories.map((cat) => (
                    <li
                      key={cat}
                      className={selectedCategory === cat ? "active" : ""}
                      onClick={() => handleCategoryChange(cat)}
                    >
                      {getCategoryIcon(cat)} {getCategoryDisplayName(cat)}
                    </li>
                  ))}
                </ul>
              </div>
              <div className="discussion-list">
                {discussionsLoading && (
                  <div className="loading-spinner-container">
                    <div className="loading-spinner"></div>
                  </div>
                )}
                {discussionsError && (
                  <div className="discussions-error-message">
                    <p>{discussionsError}</p>
                  </div>
                )}
                {!discussionsLoading &&
                  !discussionsError &&
                  filteredDiscussions.length === 0 && (
                    <div className="no-discussions-found">
                      <p>No discussions found matching your criteria.</p>
                    </div>
                  )}
                {!discussionsLoading &&
                  !discussionsError &&
                  filteredDiscussions.map((discussion, i) => (
                    <DiscussionCard
                      index={i}
                      key={discussion.id}
                      discussion={discussion}
                    />
                  ))}
              </div>
            </div>
          </motion.div>
        )}

        {/* Contributors section with new LeaderBoard component */}
        {activeTab === "contributors" && (
          <motion.div
            className="dashboard-contributors"
            initial={{ opacity: 0, y: 20 }}
            animate={{ opacity: 1, y: 0 }}
            transition={{ duration: 0.5 }}
          >
            <LeaderBoard />
          </motion.div>
        )}

        {activeTab === "giveaway" && (
          <motion.div
            initial={{ opacity: 0, y: 20 }}
            animate={{ opacity: 1, y: 0 }}
            transition={{ duration: 0.5 }}
            className="giveaway-section"
          >
            <h1>Giveaways</h1>
            <p>
              Participate in our exciting giveaways for a chance to win awesome
              prizes!
            </p>
            <div className="giveaway-content">
              <p>
                Stay tuned for our next giveaway. Follow our social media
                channels for updates!
              </p>
            </div>
          </motion.div>
        )}
      </div>
    </div>
  );
};

const Dashboard: React.FC = () => {
  return (
    <Layout>
      <Head>
        <link rel="preconnect" href="https://fonts.googleapis.com" />
        <link
          rel="preconnect"
          href="https://fonts.gstatic.com"
          crossOrigin="anonymous"
        />
        <link
          href="https://fonts.googleapis.com/css2?family=Inter:wght@400;600;700;800&display=swap"
          rel="stylesheet"
        />
      </Head>
      <BrowserOnly fallback={<div>Loading Dashboard...</div>}>
        {() => (
          <CommunityStatsProvider>
            <DashboardContent />
          </CommunityStatsProvider>
        )}
      </BrowserOnly>
    </Layout>
  );
};

export default Dashboard;<|MERGE_RESOLUTION|>--- conflicted
+++ resolved
@@ -84,17 +84,11 @@
   useEffect(() => {
     const handleClickOutside = (event: MouseEvent) => {
       const target = event.target as Element;
-<<<<<<< HEAD
-      if (showDashboardMenu &&
-        !target.closest('.dashboard-mobile-menu') &&
-        !target.closest('.dashboard-menu-btn')) {
-=======
       if (
         showDashboardMenu &&
         !target.closest(".dashboard-mobile-menu") &&
         !target.closest(".dashboard-menu-btn")
       ) {
->>>>>>> a4a479ab
         setShowDashboardMenu(false);
       }
     };
@@ -376,13 +370,9 @@
       </button>
 
       {/* Dashboard Mobile Menu */}
-<<<<<<< HEAD
-      <div className={`dashboard-mobile-menu ${showDashboardMenu ? "show" : ""}`}>
-=======
       <div
         className={`dashboard-mobile-menu ${showDashboardMenu ? "show" : ""}`}
       >
->>>>>>> a4a479ab
         {/* Overlay */}
         {showDashboardMenu && (
           <div
@@ -411,14 +401,10 @@
                 setShowDashboardMenu(false);
               }}
             >
-<<<<<<< HEAD
-              <span className="menu-icon"><Home size={18} /></span> Home
-=======
               <span className="menu-icon">
                 <Home size={18} />
               </span>{" "}
               Home
->>>>>>> a4a479ab
             </div>
             <div
               className={`menu-item ${activeTab === "discuss" ? "active" : ""}`}
@@ -427,14 +413,10 @@
                 setShowDashboardMenu(false);
               }}
             >
-<<<<<<< HEAD
-              <span className="menu-icon"><MessageCircle size={18} /></span> Discussions
-=======
               <span className="menu-icon">
                 <MessageCircle size={18} />
               </span>{" "}
               Discussions
->>>>>>> a4a479ab
             </div>
             <div
               className={`menu-item ${activeTab === "contributors" ? "active" : ""}`}
@@ -443,14 +425,10 @@
                 setShowDashboardMenu(false);
               }}
             >
-<<<<<<< HEAD
-              <span className="menu-icon"><Users size={18} /></span> LeaderBoard
-=======
               <span className="menu-icon">
                 <Users size={18} />
               </span>{" "}
               LeaderBoard
->>>>>>> a4a479ab
             </div>
             <div
               className={`menu-item ${activeTab === "giveaway" ? "active" : ""}`}
@@ -459,14 +437,10 @@
                 setShowDashboardMenu(false);
               }}
             >
-<<<<<<< HEAD
-              <span className="menu-icon"><Gift size={18} /></span> Giveaways
-=======
               <span className="menu-icon">
                 <Gift size={18} />
               </span>{" "}
               Giveaways
->>>>>>> a4a479ab
             </div>
           </div>
         </div>
@@ -523,18 +497,9 @@
             animate={{ opacity: 1, y: 0 }}
             transition={{ duration: 0.5 }}
           >
-<<<<<<< HEAD
             <h1 className="dashboard-main-title">Recode Hive Community Dashboard</h1>
             <p className="dashboard-description">
               Welcome to the Recode Hive community hub! Explore our stats, engage in discussions, and connect with fellow contributors.
-=======
-            <h1 className="dashboard-main-title">
-              recode hive Community Dashboard
-            </h1>
-            <p className="dashboard-description">
-              Welcome to the recode hive community hub! Explore our stats,
-              engage in discussions, and connect with fellow contributors.
->>>>>>> a4a479ab
             </p>
 
             <section className="dashboard-stats-section">
