import React from "react";
import { useState, useMemo } from "react";
import { motion } from "framer-motion";
import Link from "@docusaurus/Link";
import {
  Search,
  ChevronDown,
  Users,
  MessageSquare,
  Building2,
  Target,
  Lightbulb,
  Star,
  TrendingUp,
  Award,
  Zap,
} from "lucide-react";
import { Button } from "../../components/ui/button";
import { Input } from "../../components/ui/input";
import { Badge } from "../../components/ui/badge";
import {
  Card,
  CardContent,
  CardHeader,
  CardTitle,
} from "../../components/ui/card";
import {
  Collapsible,
  CollapsibleContent,
  CollapsibleTrigger,
} from "../../components/ui/collapsible";

interface CompanyTip {
  company: string;
  logo: string;
  focus: string;
  industry: string;
  roleTypes: string[];
  tips: string[];
  commonQuestions: Array<{
    question: string;
    answer: string;
    category: string;
  }>;
  focusAreas: string[];
}

interface CompaniesTabProps {
  companyTips?: CompanyTip[];
  toggleTips: (index: number) => void;
  toggleQuestions: (index: number) => void;
  showTips: { [key: number]: boolean };
  showQuestions: { [key: number]: boolean };
}

const fadeIn = {
  hidden: { opacity: 0, y: 20 },
  visible: { opacity: 1, y: 0, transition: { duration: 0.6 } },
};
const staggerContainer = {
  hidden: {},
  visible: { transition: { staggerChildren: 0.1 } },
};

const CompaniesTab: React.FC<CompaniesTabProps> = ({ companyTips = [] }) => {
  const [searchTerm, setSearchTerm] = useState("");
  const [selectedIndustry, setSelectedIndustry] = useState("");
  const [selectedRole, setSelectedRole] = useState("");
  const [expandedQuestions, setExpandedQuestions] = useState<{
    [key: string]: boolean;
  }>({});

  const filteredCompanies = useMemo(() => {
    return (companyTips || []).filter((company) => {
      const matchesSearch =
        company.company.toLowerCase().includes(searchTerm.toLowerCase()) ||
        company.focus.toLowerCase().includes(searchTerm.toLowerCase()) ||
        company.focusAreas.some((area) =>
          area.toLowerCase().includes(searchTerm.toLowerCase()),
        );

      const matchesIndustry =
        !selectedIndustry || company.industry === selectedIndustry;
      const matchesRole =
        !selectedRole || company.roleTypes.includes(selectedRole);

      return matchesSearch && matchesIndustry && matchesRole;
    });
  }, [companyTips, searchTerm, selectedIndustry, selectedRole]);

  const industries = [...new Set((companyTips || []).map((c) => c.industry))];
  const roles = [...new Set((companyTips || []).flatMap((c) => c.roleTypes))];

  const toggleQuestion = (companyIndex: number, questionIndex: number) => {
    const key = `${companyIndex}-${questionIndex}`;
    setExpandedQuestions((prev) => ({
      ...prev,
      [key]: !prev[key],
    }));
  };
  const [expandedCompanies, setExpandedCompanies] = useState<{
    [key: number]: boolean;
  }>({});

  const toggleCompany = (index: number) => {
    setExpandedCompanies((prev) => ({
      ...prev,
      [index]: !prev[index],
    }));
  };

  return (
    <motion.div
      initial="hidden"
      animate="visible"
      variants={staggerContainer}
      className="space-y-8"
    >
      <motion.div className="mb-16 text-center" variants={fadeIn}>
        <div className="mb-6 inline-flex items-center rounded-full bg-blue-100 px-4 py-2 text-sm font-medium text-blue-600 dark:bg-blue-900/30 dark:text-blue-400">
          <span className="mr-2 h-2 w-2 animate-pulse rounded-full bg-blue-500"></span>
          Master FAANG+ Company Interviews
        </div>
        <h2 className="mb-6 text-5xl font-bold text-gray-900 dark:text-white">
          Company-Specific Interview Prep
        </h2>
        <p className="text-xl leading-relaxed text-gray-700 dark:text-gray-200">
          Get insider knowledge, real interview questions, and proven strategies
          for landing your dream job at top tech companies
        </p>
      </motion.div>

      <motion.div
<<<<<<< HEAD
        className="company-outer relative bg-gradient-to-br from-slate-50 via-blue-50 to-indigo-50 dark:from-slate-900/50 dark:via-blue-900/20 dark:to-indigo-900/20 rounded-3xl p-12 mb-16 overflow-hidden border company-blue-border"
=======
        className="company-blue-border relative mb-16 overflow-hidden rounded-3xl border bg-gradient-to-br from-slate-50 via-blue-50 to-indigo-50 p-12 dark:from-slate-900/50 dark:via-blue-900/20 dark:to-indigo-900/20"
>>>>>>> 700cf93f
        variants={fadeIn}
      >
        {/* Background pattern */}
        <div className="absolute inset-0 opacity-5">
          <div
            className="absolute inset-0"
            style={{
              backgroundImage: `radial-gradient(circle at 1px 1px, rgba(59, 130, 246, 0.3) 1px, transparent 0)`,
              backgroundSize: "20px 20px",
            }}
          ></div>
        </div>

        <div className="relative z-10 mx-auto max-w-6xl">
          <div className="mb-12 text-center">
            <h3 className="mb-4 flex items-center justify-center text-3xl font-bold text-gray-900 dark:text-white">
              <span className="mr-4 text-4xl">🏢</span>
              FAANG+ Companies Overview
            </h3>
            <p className="text-lg text-gray-700 dark:text-gray-200">
              Navigate the unique interview processes of the world's most
              competitive tech companies
            </p>
          </div>

          <div className="mb-12 grid gap-6 md:grid-cols-2 lg:grid-cols-4">
            {[
              {
                title: "Big Tech Focus",
                icon: "🎯",
                description:
                  "Google, Amazon, Meta, Apple, Netflix, Microsoft + emerging unicorns",
                color: "from-blue-500 to-blue-600",
                bgColor: "bg-blue-500",
                stats: "6+ Companies",
              },
              {
                title: "Interview Styles",
                icon: "💼",
                description:
                  "System Design, Behavioral, Coding, Product Sense, Leadership",
                color: "from-green-500 to-green-600",
                bgColor: "bg-green-500",
                stats: "5 Categories",
              },
              {
                title: "Success Factors",
                icon: "⭐",
                description:
                  "Company culture fit, technical excellence, leadership principles",
                color: "from-purple-500 to-purple-600",
                bgColor: "bg-purple-500",
                stats: "95% Success",
              },
              {
                title: "Real Questions",
                icon: "❓",
                description:
                  "Actual questions from recent interviews with detailed answers",
                color: "from-orange-500 to-orange-600",
                bgColor: "bg-orange-500",
                stats: "100+ Questions",
              },
            ]?.map((item, i) =>
              item ? (
                <motion.div
                  key={i}
                  className="transform rounded-2xl bg-white p-6 text-center shadow-lg transition-all duration-300 hover:scale-105 hover:shadow-xl dark:bg-gray-800"
                  whileHover={{ y: -5 }}
                  initial={{ opacity: 0, y: 20 }}
                  animate={{ opacity: 1, y: 0 }}
                  transition={{ duration: 0.5, delay: i * 0.1 }}
                >
                  <div
                    className={`h-16 w-16 bg-gradient-to-br ${item.color} relative mx-auto mb-4 flex items-center justify-center overflow-hidden rounded-2xl text-2xl font-bold text-white shadow-lg`}
                  >
                    <motion.div
                      className="absolute inset-0 rounded-2xl bg-white opacity-20"
                      animate={{ scale: [1, 1.2, 1] }}
                      transition={{
                        duration: 2,
                        repeat: Number.POSITIVE_INFINITY,
                        ease: "easeInOut",
                      }}
                    />
                    <span className="relative z-10 text-inherit">
                      {item.icon}
                    </span>
                  </div>
                  <h4 className="mb-3 text-lg font-bold text-gray-900 dark:text-white">
                    {item.title}
                  </h4>
                  <p className="mb-3 text-sm leading-relaxed text-gray-700 dark:text-gray-200">
                    {item.description}
                  </p>
<<<<<<< HEAD
                  <div className="inline-flex items-center px-3 py-1 bg-gray-100 dark:bg-gray-700 rounded-full text-xs font-semibold text-gray-700 dark:text-gray-300 pill-badge">
=======
                  <div className="inline-flex items-center rounded-full bg-gray-100 px-3 py-1 text-xs font-semibold text-gray-800 dark:bg-gray-700 dark:text-gray-200">
>>>>>>> 700cf93f
                    {item.stats}
                  </div>
                </motion.div>
              ) : null,
            )}
          </div>

          <div className="grid gap-8 rounded-xl md:grid-cols-3">
            {[
              {
                metric: "92%",
                label: "Interview Success Rate",
                icon: "📈",
                color: "text-green-600",
              },
              {
                metric: "150+",
                label: "Companies Covered",
                icon: "🏢",
                color: "text-blue-600",
              },
              {
                metric: "50K+",
                label: "Successful Candidates",
                icon: "👥",
                color: "text-purple-600",
              },
            ]?.map((stat, i) =>
              stat ? (
                <motion.div
                  key={i}
                  className="company-border rounded-xl border bg-white/50 p-6 text-center backdrop-blur-sm dark:bg-gray-800/50"
                  initial={{ opacity: 0, scale: 0.8 }}
                  animate={{ opacity: 1, scale: 1 }}
                  transition={{ duration: 0.5, delay: 0.5 + i * 0.1 }}
                >
                  <div className={`text-3xl font-bold ${stat.color} mb-2`}>
                    {stat.metric}
                  </div>
                  <div className="flex items-center justify-center gap-2 text-sm text-gray-600 dark:text-gray-300">
                    <span className="text-inherit">{stat.icon}</span>
                    {stat.label}
                  </div>
                </motion.div>
              ) : null,
            )}
          </div>
        </div>
      </motion.div>

      <motion.div
        variants={fadeIn}
        className="rounded-2xl border border-gray-100 bg-white p-8 shadow-xl dark:border-gray-700 dark:bg-gray-800"
      >
        <div className="mb-8 flex flex-col gap-6 md:flex-row">
          <div className="relative flex-1">
            <Search className="absolute top-1/2 left-4 h-5 w-5 -translate-y-1/2 transform text-gray-400" />
            <Input
              placeholder="Search companies, focus areas, technologies, or interview types..."
              value={searchTerm}
              onChange={(e) => setSearchTerm(e.target.value)}
              className="custom-input h-12 rounded-xl border-gray-200 bg-gray-50 pl-12 text-lg text-gray-900 dark:border-gray-600 dark:bg-gray-700 dark:text-white"
            />
          </div>
          <div className="flex gap-3">
            <select
              value={selectedIndustry}
              onChange={(e) => setSelectedIndustry(e.target.value)}
              className="min-w-[140px] rounded-xl border border-gray-200 bg-gray-50 px-4 py-3 text-gray-900 dark:border-gray-600 dark:bg-gray-700 dark:text-white"
            >
              <option value="">All Industries</option>
              {industries.map((industry) => (
                <option key={industry} value={industry}>
                  {industry}
                </option>
              ))}
            </select>
            <select
              value={selectedRole}
              onChange={(e) => setSelectedRole(e.target.value)}
              className="min-w-[120px] rounded-xl border border-gray-200 bg-gray-50 px-4 py-3 text-gray-900 dark:border-gray-600 dark:bg-gray-700 dark:text-white"
            >
              <option value="">All Roles</option>
              {roles.map((role) => (
                <option key={role} value={role}>
                  {role}
                </option>
              ))}
            </select>
          </div>
        </div>

        <div className="flex items-center justify-between">
          <div className="flex items-center gap-2 text-sm text-gray-600 dark:text-gray-400">
            <Building2 className="h-4 w-4" />
            Showing {filteredCompanies.length} of {companyTips?.length || 0}{" "}
            companies
          </div>
          <div className="flex items-center gap-2 text-xs text-gray-500 dark:text-gray-400">
            <Star className="h-3 w-3" />
            Updated weekly with latest interview insights
          </div>
        </div>
      </motion.div>

      <div className="space-y-12">
        {filteredCompanies.map((company, companyIndex) => {
          const isOpen = expandedCompanies[companyIndex] || false;
          return (
            <motion.div key={companyIndex} variants={fadeIn} className="group">
              <Card className="transform overflow-hidden border-0 shadow-xl transition-all duration-500 hover:scale-[1.02] hover:shadow-2xl">
                {/* --------- HEADER --------- */}
<<<<<<< HEAD
                <CardHeader className="company-outer pb-6 bg-gradient-to-br from-gray-50 via-blue-50 to-indigo-50 dark:from-gray-800 dark:via-blue-900/20 dark:to-indigo-900/20 relative">
=======
                <CardHeader className="relative bg-gradient-to-br from-gray-50 via-blue-50 to-indigo-50 pb-6 dark:from-gray-800 dark:via-blue-900/20 dark:to-indigo-900/20">
>>>>>>> 700cf93f
                  {/* Background pattern */}
                  <div className="absolute inset-0 opacity-5">
                    <div
                      className="absolute inset-0"
                      style={{
                        backgroundImage: `radial-gradient(circle at 2px 2px, rgba(59, 130, 246, 0.3) 1px, transparent 0)`,
                        backgroundSize: "24px 24px",
                      }}
                    ></div>
                  </div>

                  <div className="relative z-10 mt-8">
                    <div className="mb-6 flex items-start gap-6">
                      {/* logo */}
                      <motion.div
                        className="relative"
                        whileHover={{ scale: 1.1, rotate: 5 }}
                        transition={{ type: "spring", stiffness: 300 }}
                      >
                        <img
                          src={company.logo || "/placeholder.svg"}
                          alt={`${company.company} logo`}
                          className="h-20 w-20 rounded-2xl border border-gray-100 bg-white object-contain p-3 shadow-lg"
                        />
                        <div className="absolute -top-2 -right-2 flex h-6 w-6 items-center justify-center rounded-full bg-green-500">
                          <Award className="h-3 w-3 text-white" />
                        </div>
                      </motion.div>

                      {/* title + focus */}
                      <div className="flex-1">
                        <CardTitle className="mb-3 text-3xl text-gray-900 transition-colors group-hover:text-blue-600 dark:text-white dark:group-hover:text-blue-400">
                          {company.company}
                        </CardTitle>
                        <div className="mb-4 flex items-center gap-2">
                          <div className="-mt-5">
                            <Target className="h-5 w-5 flex-shrink-0 text-blue-600" />
                          </div>
                          <p className="text-lg leading-tight font-semibold text-blue-600 dark:text-blue-400">
                            Focus: {company.focus}
                          </p>
                        </div>

                        <div className="mb-4 flex flex-wrap gap-2">
                          {company.focusAreas.slice(0, 4).map((area, i) => (
                            <Badge
                              key={i}
                              variant="secondary"
                              className="rounded-full bg-blue-100 px-3 py-1 text-sm text-blue-800 dark:bg-blue-900 dark:text-blue-200"
                            >
                              {area}
                            </Badge>
                          ))}
                          {company.focusAreas.length > 4 && (
                            <Badge
                              variant="outline"
                              className="rounded-full px-3 py-1 text-sm"
                            >
                              +{company.focusAreas.length - 4} more
                            </Badge>
                          )}
                        </div>
                      </div>

                      {/* demand + industry */}
                      <div className="text-right">
                        <div className="mb-2 inline-flex items-center rounded-full bg-green-100 px-3 py-1 text-sm font-semibold text-green-700 dark:bg-green-900/30 dark:text-green-300">
                          <TrendingUp className="mr-1 h-3 w-3" />
                          High Demand
                        </div>
                        <div className="text-sm text-gray-500 dark:text-gray-400">
                          {company.industry}
                        </div>
                      </div>
                    </div>

                    <div className="flex flex-wrap items-center justify-between gap-2">
                      <span className="flex items-center gap-2 text-sm font-medium text-gray-600 dark:text-gray-400">
                        <Users className="h-4 w-4" />
                        Common roles:
                        {company.roleTypes.map((role, i) => (
                          <Badge
                            key={i}
                            variant="outline"
                            className="company-border rounded-full border-gray-300 px-3 py-1 text-sm dark:border-gray-600"
                          >
                            {role}
                          </Badge>
                        ))}
                      </span>

                      {/* collapse toggle */}
                      <button
                        onClick={() => toggleCompany(companyIndex)}
                        className="rounded-full p-2 transition hover:bg-gray-200 dark:hover:bg-gray-700"
                      >
                        <motion.div
                          animate={{ rotate: isOpen ? 180 : 0 }}
                          transition={{ duration: 0.2 }}
                        >
                          <ChevronDown className="h-6 w-6 text-gray-600 dark:text-gray-300" />
                        </motion.div>
                      </button>
                    </div>
                  </div>
                </CardHeader>

                {/* --------- COLLAPSIBLE CONTENT --------- */}
                <motion.div
                  initial={false}
                  animate={{
                    height: isOpen ? "auto" : 0,
                    opacity: isOpen ? 1 : 0,
                  }}
                  transition={{ duration: 0.3 }}
                  className="overflow-hidden"
                >
                  <CardContent className="space-y-8 p-8">
                    <div className="grid gap-8 lg:grid-cols-2">
                      {/* Key Preparation Tips */}
                      <motion.div
                        className="company-green-border rounded-2xl border border-green-100 bg-gradient-to-br from-green-50 to-emerald-50 p-8 dark:border-green-800 dark:from-green-900/20 dark:to-emerald-900/20"
                        whileHover={{ scale: 1.02 }}
                        transition={{ type: "spring", stiffness: 300 }}
                      >
                        <h4 className="mb-6 flex items-center gap-3 text-xl font-bold text-gray-900 dark:text-white">
                          <div className="flex h-10 w-10 items-center justify-center rounded-xl bg-green-500">
                            <Lightbulb className="h-5 w-5 text-white" />
                          </div>
                          Key Preparation Tips
                        </h4>
                        <ul className="space-y-4">
                          {company.tips.map((tip, i) => (
                            <motion.li
                              key={i}
                              className="group flex items-start gap-4"
                              initial={{ opacity: 0, x: -20 }}
                              animate={{ opacity: 1, x: 0 }}
                              transition={{ duration: 0.5, delay: i * 0.1 }}
                            >
                              <div className="mt-1 flex h-6 w-6 flex-shrink-0 items-center justify-center rounded-full bg-green-500 transition-transform group-hover:scale-110">
                                <span className="text-xs font-bold text-white">
                                  {i + 1}
                                </span>
                              </div>
                              <span className="leading-relaxed text-gray-800 dark:text-gray-200">
                                {tip}
                              </span>
                            </motion.li>
                          ))}
                        </ul>
                      </motion.div>

                      {/* Common Interview Questions */}
                      <motion.div
                        className="company-purple-border rounded-2xl border border-purple-100 bg-gradient-to-br from-purple-50 to-indigo-50 p-8 dark:border-purple-800 dark:from-purple-900/20 dark:to-indigo-900/20"
                        whileHover={{ scale: 1.02 }}
                        transition={{ type: "spring", stiffness: 300 }}
                      >
                        <h4 className="mb-6 flex items-center gap-3 text-xl font-bold text-gray-900 dark:text-white">
                          <div className="flex h-10 w-10 items-center justify-center rounded-xl bg-purple-500">
                            <MessageSquare className="h-5 w-5 text-white" />
                          </div>
                          Common Interview Questions
                        </h4>
                        <div className="space-y-4">
                          {company.commonQuestions.map((item, i) => {
                            const questionKey = `${companyIndex}-${i}`;
                            const isExpanded = expandedQuestions[questionKey];

                            return (
                              <Collapsible key={i}>
                                <CollapsibleTrigger
                                  onClick={() =>
                                    toggleQuestion(companyIndex, i)
                                  }
                                  className="w-full text-left"
                                >
                                  <motion.div
                                    className="question-card flex items-start justify-between gap-3 rounded-xl border bg-white p-4 shadow-sm transition-all hover:bg-gray-50 hover:shadow-md dark:bg-gray-800 dark:hover:bg-gray-700"
                                    whileHover={{ scale: 1.02 }}
                                    whileTap={{ scale: 0.98 }}
                                  >
                                    <div className="flex-1">
                                      <p className="mb-2 text-sm leading-relaxed font-semibold text-gray-900 dark:text-white">
                                        "{item.question}"
                                      </p>
                                      <Badge
                                        variant="outline"
                                        className={`rounded-full px-2 py-1 text-xs ${
                                          item.category === "System Design"
                                            ? "badge-system border-blue-300 bg-blue-50 text-blue-700 dark:bg-blue-900/20 dark:text-blue-300"
                                            : item.category === "Behavioral"
                                              ? "badge-behavioral border-green-300 bg-green-50 text-green-700 dark:bg-green-900/20 dark:text-green-300"
                                              : item.category === "Technical"
                                                ? "badge-technical border-purple-300 bg-purple-50 text-purple-700 dark:bg-purple-900/20 dark:text-purple-300"
                                                : "badge-other border-orange-300 bg-orange-50 text-orange-700 dark:bg-orange-900/20 dark:text-orange-300"
                                        }`}
                                      >
                                        {item.category}
                                      </Badge>
                                    </div>
                                    <motion.div
                                      animate={{ rotate: isExpanded ? 180 : 0 }}
                                      transition={{ duration: 0.2 }}
                                    >
                                      <ChevronDown className="h-5 w-5 flex-shrink-0 text-gray-500" />
                                    </motion.div>
                                  </motion.div>
                                </CollapsibleTrigger>
                                <CollapsibleContent>
                                  <motion.div
                                    className="company-blue-border mt-3 rounded-xl border-l-4 border-blue-500 bg-gradient-to-r from-blue-50 to-purple-50 p-6 dark:from-blue-900/20 dark:to-purple-900/20"
                                    initial={{ opacity: 0, y: -10 }}
                                    animate={{ opacity: 1, y: 0 }}
                                    transition={{ duration: 0.3 }}
                                  >
                                    <p className="text-sm leading-relaxed text-gray-800 dark:text-gray-200">
                                      {item.answer}
                                    </p>
                                  </motion.div>
                                </CollapsibleContent>
                              </Collapsible>
                            );
                          })}
                        </div>
                      </motion.div>
                    </div>

                    {/* Contributors Section */}
                    <motion.div
                      className="border-t pt-8"
                      initial={{ opacity: 0, y: 20 }}
                      animate={{ opacity: 1, y: 0 }}
                      transition={{ duration: 0.5, delay: 0.3 }}
                    >
                      <div className="technical-inner-success relative overflow-hidden rounded-2xl border-2 border-yellow-200 bg-gradient-to-br from-yellow-50 via-orange-50 to-red-50 p-8 dark:border-yellow-800 dark:from-yellow-900/20 dark:via-orange-900/20 dark:to-red-900/20">
                        <div className="absolute top-4 right-4 text-4xl opacity-20">
                          🚀
                        </div>
                        <div className="relative z-10">
                          <div className="mb-4 flex items-center gap-3">
                            <div className="flex h-10 w-10 items-center justify-center rounded-xl bg-orange-500">
                              <Users className="h-5 w-5 text-white" />
                            </div>
                            <h5 className="text-xl font-bold text-gray-900 dark:text-white">
                              Community Contributors Needed!
                            </h5>
                          </div>
                          <p className="mb-6 leading-relaxed text-gray-800 dark:text-gray-200">
                            Help keep {company.company}'s interview information
                            current! Share recent questions, tips, or insights
                            you've encountered to help fellow candidates
                            succeed.
                          </p>
                          <div className="flex flex-wrap gap-3">
                            <Button
                              variant="outline"
                              size="sm"
                              className="technical-inner-success rounded-xl border-orange-200 bg-white px-4 py-2 text-orange-700 hover:bg-orange-50 dark:border-orange-700 dark:bg-orange-900/20 dark:text-orange-300 dark:hover:bg-orange-800"
                            >
                              <Zap className="mr-2 h-4 w-4" />
                              <Link
                                to="/community"
                                className="company-tab-community-link"
                              >
                                Share Interview Experience
                              </Link>
                            </Button>
                            <Button
                              variant="outline"
                              size="sm"
                              className="technical-inner-success rounded-xl border-orange-200 bg-white px-4 py-2 text-orange-700 hover:bg-orange-50 dark:border-orange-700 dark:bg-orange-900/20 dark:text-orange-300 dark:hover:bg-orange-800"
                            >
                              <MessageSquare className="mr-2 h-4 w-4" />
                              <Link
                                to="/community"
                                className="company-tab-community-link"
                              >
                                Add Recent Questions
                              </Link>
                            </Button>
                          </div>
                        </div>
                      </div>
                    </motion.div>
                  </CardContent>
                </motion.div>
              </Card>
            </motion.div>
          );
        })}
      </div>

      {filteredCompanies.length === 0 && (
        <motion.div
          variants={fadeIn}
          className="rounded-xl bg-white py-12 text-center shadow-lg dark:bg-gray-800"
        >
          <div className="mb-4 text-6xl">🔍</div>
          <p className="mb-4 text-gray-600 dark:text-gray-400">
            No companies match your current filters.
          </p>
          <Button
            variant="outline"
            onClick={() => {
              setSearchTerm("");
              setSelectedIndustry("");
              setSelectedRole("");
            }}
            className="bg-blue-600 text-white hover:bg-blue-700"
          >
            Clear All Filters
          </Button>
        </motion.div>
      )}

      <motion.div
        className="company-blue-border relative overflow-hidden rounded-3xl border-2 border-indigo-200 bg-gradient-to-br from-indigo-50 via-purple-50 to-pink-50 p-12 dark:border-indigo-800 dark:from-indigo-900/20 dark:via-purple-900/20 dark:to-pink-900/20"
        variants={fadeIn}
      >
        {/* Background elements */}
        <div className="absolute top-10 right-10 text-6xl opacity-10">🤝</div>
        <div className="absolute bottom-10 left-10 text-4xl opacity-10">💡</div>

        <div className="relative z-10">
          <div className="mb-12 text-center">
            <h3 className="mb-4 flex items-center justify-center text-4xl font-bold text-gray-900 dark:text-white">
              <span className="mr-4 text-5xl">🤝</span>
              Join Our Interview Prep Community
            </h3>
            <p className="text-xl text-gray-700 dark:text-gray-200">
              Help build the most comprehensive company interview resource and
              accelerate your career growth
            </p>
          </div>

<<<<<<< HEAD
          <div className="grid md:grid-cols-2 lg:grid-cols-4 gap-8 mb-12 pill-badge">
=======
          <div className="mb-12 grid gap-8 md:grid-cols-2 lg:grid-cols-4">
>>>>>>> 700cf93f
            {[
              {
                title: "Share Experiences",
                icon: "💬",
                description:
                  "Recent interview questions and experiences from your interviews",
                color: "from-blue-500 to-blue-600",
                bgColor: "bg-blue-500",
                benefit: "Help 1000+ candidates",
              },
              {
                title: "Update Tips",
                icon: "💡",
                description:
                  "Company-specific preparation strategies and insider knowledge",
                color: "from-green-500 to-green-600",
                bgColor: "bg-green-500",
                benefit: "Earn community points",
              },
              {
                title: "Add Companies",
                icon: "🏢",
                description:
                  "Request coverage for new companies and emerging startups",
                color: "from-purple-500 to-purple-600",
                bgColor: "bg-purple-500",
                benefit: "Shape our roadmap",
              },
              {
                title: "Improve Content",
                icon: "✨",
                description:
                  "Enhance existing company profiles with updated information",
                color: "from-orange-500 to-orange-600",
                bgColor: "bg-orange-500",
                benefit: "Get featured contributor",
              },
            ].map((item, i) => (
              <motion.div
                key={i}
                className="company-border transform rounded-2xl border border-gray-100 bg-white p-8 text-center transition-all duration-300 hover:scale-105 hover:shadow-2xl dark:border-gray-700 dark:bg-gray-800"
                whileHover={{ y: -10 }}
                initial={{ opacity: 0, y: 30 }}
                animate={{ opacity: 1, y: 0 }}
                transition={{ duration: 0.5, delay: i * 0.1 }}
              >
                <div
                  className={`h-20 w-20 bg-gradient-to-br ${item.color} relative mx-auto mb-6 flex items-center justify-center overflow-hidden rounded-2xl text-3xl font-bold text-white shadow-lg`}
                >
                  <motion.div
                    className="absolute inset-0 rounded-2xl bg-white opacity-20"
                    animate={{ scale: [1, 1.2, 1] }}
                    transition={{
                      duration: 3,
                      repeat: Number.POSITIVE_INFINITY,
                      ease: "easeInOut",
                    }}
                  />
                  <span className="relative z-10 text-inherit">
                    {item.icon}
                  </span>
                </div>
                <h4 className="mb-3 text-lg font-bold text-gray-900 dark:text-white">
                  {item.title}
                </h4>
                <p className="mb-4 text-sm leading-relaxed text-gray-700 dark:text-gray-200">
                  {item.description}
                </p>
<<<<<<< HEAD
                <div className="inline-flex items-center px-3 py-1 bg-gray-100 dark:bg-gray-700 rounded-full text-xs font-semibold text-gray-700 dark:text-gray-300 pill-badge">
=======
                <div className="inline-flex items-center rounded-full bg-gray-100 px-3 py-1 text-xs font-semibold text-gray-800 dark:bg-gray-700 dark:text-gray-200">
>>>>>>> 700cf93f
                  {item.benefit}
                </div>
              </motion.div>
            ))}
          </div>

          <div className="mt-3 text-center">
            <motion.div
              whileHover={{ scale: 1.05 }}
              whileTap={{ scale: 0.95 }}
              className="company-border"
            >
<<<<<<< HEAD
              <Button className="bg-gradient-to-r from-indigo-600 to-purple-600 text-white hover:from-indigo-700 hover:to-purple-700 px-12 py-4 text-mdx`x rounded-2xl shadow-lg">
                <Users className="w-5 h-5 mr-3" />
                <Link to="/community" className="company-tab-link text-white">
=======
              <Button className="text-mdx`x rounded-2xl bg-gradient-to-r from-indigo-600 to-purple-600 px-12 py-4 text-white shadow-lg hover:from-indigo-700 hover:to-purple-700">
                <Users className="mr-3 h-5 w-5" />
                <Link to="/community" className="company-tab-link">
>>>>>>> 700cf93f
                  Join Community Discord
                </Link>
              </Button>
            </motion.div>
            <p className="mt-4 text-sm text-gray-500 dark:text-gray-400">
              Join 50,000+ developers preparing for their dream jobs
            </p>
          </div>
        </div>
      </motion.div>
    </motion.div>
  );
};

export default CompaniesTab;<|MERGE_RESOLUTION|>--- conflicted
+++ resolved
@@ -131,11 +131,8 @@
       </motion.div>
 
       <motion.div
-<<<<<<< HEAD
         className="company-outer relative bg-gradient-to-br from-slate-50 via-blue-50 to-indigo-50 dark:from-slate-900/50 dark:via-blue-900/20 dark:to-indigo-900/20 rounded-3xl p-12 mb-16 overflow-hidden border company-blue-border"
-=======
         className="company-blue-border relative mb-16 overflow-hidden rounded-3xl border bg-gradient-to-br from-slate-50 via-blue-50 to-indigo-50 p-12 dark:from-slate-900/50 dark:via-blue-900/20 dark:to-indigo-900/20"
->>>>>>> 700cf93f
         variants={fadeIn}
       >
         {/* Background pattern */}
@@ -231,11 +228,8 @@
                   <p className="mb-3 text-sm leading-relaxed text-gray-700 dark:text-gray-200">
                     {item.description}
                   </p>
-<<<<<<< HEAD
                   <div className="inline-flex items-center px-3 py-1 bg-gray-100 dark:bg-gray-700 rounded-full text-xs font-semibold text-gray-700 dark:text-gray-300 pill-badge">
-=======
                   <div className="inline-flex items-center rounded-full bg-gray-100 px-3 py-1 text-xs font-semibold text-gray-800 dark:bg-gray-700 dark:text-gray-200">
->>>>>>> 700cf93f
                     {item.stats}
                   </div>
                 </motion.div>
@@ -348,11 +342,8 @@
             <motion.div key={companyIndex} variants={fadeIn} className="group">
               <Card className="transform overflow-hidden border-0 shadow-xl transition-all duration-500 hover:scale-[1.02] hover:shadow-2xl">
                 {/* --------- HEADER --------- */}
-<<<<<<< HEAD
                 <CardHeader className="company-outer pb-6 bg-gradient-to-br from-gray-50 via-blue-50 to-indigo-50 dark:from-gray-800 dark:via-blue-900/20 dark:to-indigo-900/20 relative">
-=======
                 <CardHeader className="relative bg-gradient-to-br from-gray-50 via-blue-50 to-indigo-50 pb-6 dark:from-gray-800 dark:via-blue-900/20 dark:to-indigo-900/20">
->>>>>>> 700cf93f
                   {/* Background pattern */}
                   <div className="absolute inset-0 opacity-5">
                     <div
@@ -690,11 +681,8 @@
             </p>
           </div>
 
-<<<<<<< HEAD
           <div className="grid md:grid-cols-2 lg:grid-cols-4 gap-8 mb-12 pill-badge">
-=======
           <div className="mb-12 grid gap-8 md:grid-cols-2 lg:grid-cols-4">
->>>>>>> 700cf93f
             {[
               {
                 title: "Share Experiences",
@@ -763,11 +751,8 @@
                 <p className="mb-4 text-sm leading-relaxed text-gray-700 dark:text-gray-200">
                   {item.description}
                 </p>
-<<<<<<< HEAD
                 <div className="inline-flex items-center px-3 py-1 bg-gray-100 dark:bg-gray-700 rounded-full text-xs font-semibold text-gray-700 dark:text-gray-300 pill-badge">
-=======
                 <div className="inline-flex items-center rounded-full bg-gray-100 px-3 py-1 text-xs font-semibold text-gray-800 dark:bg-gray-700 dark:text-gray-200">
->>>>>>> 700cf93f
                   {item.benefit}
                 </div>
               </motion.div>
@@ -780,15 +765,12 @@
               whileTap={{ scale: 0.95 }}
               className="company-border"
             >
-<<<<<<< HEAD
               <Button className="bg-gradient-to-r from-indigo-600 to-purple-600 text-white hover:from-indigo-700 hover:to-purple-700 px-12 py-4 text-mdx`x rounded-2xl shadow-lg">
                 <Users className="w-5 h-5 mr-3" />
                 <Link to="/community" className="company-tab-link text-white">
-=======
               <Button className="text-mdx`x rounded-2xl bg-gradient-to-r from-indigo-600 to-purple-600 px-12 py-4 text-white shadow-lg hover:from-indigo-700 hover:to-purple-700">
                 <Users className="mr-3 h-5 w-5" />
                 <Link to="/community" className="company-tab-link">
->>>>>>> 700cf93f
                   Join Community Discord
                 </Link>
               </Button>
